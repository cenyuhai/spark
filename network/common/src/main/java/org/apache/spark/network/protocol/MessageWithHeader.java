--- conflicted
+++ resolved
@@ -40,15 +40,12 @@
   private final long bodyLength;
   private long totalBytesTransferred;
 
-<<<<<<< HEAD
-=======
   /**
    * When the write buffer size is larger than this limit, I/O will be done in chunks of this size.
    * The size should not be too large as it will waste underlying memory copy. e.g. If network
    * available buffer is smaller than this limit, the data cannot be sent within one single write
    * operation while it still will make memory copy with this size.
    */
->>>>>>> 17b13844
   private static final int NIO_BUFFER_LIMIT = 256 * 1024;
 
   MessageWithHeader(ByteBuf header, Object body, long bodyLength) {
@@ -116,11 +113,7 @@
   private int copyByteBuf(ByteBuf buf, WritableByteChannel target) throws IOException {
     ByteBuffer buffer = buf.nioBuffer();
     int written = (buffer.remaining() <= NIO_BUFFER_LIMIT) ?
-<<<<<<< HEAD
-        target.write(buffer) : writeNioBuffer(target, buffer);
-=======
       target.write(buffer) : writeNioBuffer(target, buffer);
->>>>>>> 17b13844
     buf.skipBytes(written);
     return written;
   }
@@ -130,10 +123,7 @@
       ByteBuffer buf) throws IOException {
     int originalLimit = buf.limit();
     int ret = 0;
-<<<<<<< HEAD
-=======
 
->>>>>>> 17b13844
     try {
       int ioSize = Math.min(buf.remaining(), NIO_BUFFER_LIMIT);
       buf.limit(buf.position() + ioSize);
@@ -141,10 +131,7 @@
     } finally {
       buf.limit(originalLimit);
     }
-<<<<<<< HEAD
-=======
 
->>>>>>> 17b13844
     return ret;
   }
 }