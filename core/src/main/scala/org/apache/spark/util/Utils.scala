/*
 * Licensed to the Apache Software Foundation (ASF) under one or more
 * contributor license agreements.  See the NOTICE file distributed with
 * this work for additional information regarding copyright ownership.
 * The ASF licenses this file to You under the Apache License, Version 2.0
 * (the "License"); you may not use this file except in compliance with
 * the License.  You may obtain a copy of the License at
 *
 *    http://www.apache.org/licenses/LICENSE-2.0
 *
 * Unless required by applicable law or agreed to in writing, software
 * distributed under the License is distributed on an "AS IS" BASIS,
 * WITHOUT WARRANTIES OR CONDITIONS OF ANY KIND, either express or implied.
 * See the License for the specific language governing permissions and
 * limitations under the License.
 */

package org.apache.spark.util

import java.io._
import java.lang.management.{LockInfo, ManagementFactory, MonitorInfo, ThreadInfo}
import java.net._
import java.nio.ByteBuffer
import java.nio.channels.{Channels, FileChannel}
import java.nio.charset.StandardCharsets
import java.nio.file.{Files, Paths}
import java.util.{Locale, Properties, Random, UUID}
import java.util.concurrent._
import java.util.concurrent.atomic.AtomicBoolean
import java.util.zip.GZIPInputStream
import javax.net.ssl.HttpsURLConnection

import scala.annotation.tailrec
import scala.collection.JavaConverters._
import scala.collection.Map
import scala.collection.mutable.ArrayBuffer
import scala.concurrent.ExecutionContext.Implicits.global
import scala.concurrent.Future
import scala.concurrent.duration.Duration
import scala.io.Source
import scala.reflect.ClassTag
import scala.util.Try
import scala.util.control.{ControlThrowable, NonFatal}
import scala.util.matching.Regex

import _root_.io.netty.channel.unix.Errors.NativeIoException
import com.google.common.cache.{CacheBuilder, CacheLoader, LoadingCache}
import com.google.common.io.{ByteStreams, Files => GFiles}
import com.google.common.net.InetAddresses
import org.apache.commons.lang3.SystemUtils
import org.apache.hadoop.conf.Configuration
import org.apache.hadoop.fs.{FileSystem, FileUtil, Path}
import org.apache.hadoop.security.UserGroupInformation
import org.apache.log4j.PropertyConfigurator
import org.eclipse.jetty.util.MultiException
import org.json4s._
import org.slf4j.Logger

import org.apache.spark._
import org.apache.spark.deploy.SparkHadoopUtil
import org.apache.spark.internal.Logging
import org.apache.spark.internal.config._
import org.apache.spark.network.util.JavaUtils
import org.apache.spark.serializer.{DeserializationStream, SerializationStream, SerializerInstance}
<<<<<<< HEAD

=======
>>>>>>> e49c997f

/** CallSite represents a place in user code. It can have a short and a long form. */
private[spark] case class CallSite(shortForm: String, longForm: String)

private[spark] object CallSite {
  val SHORT_FORM = "callSite.short"
  val LONG_FORM = "callSite.long"
  val empty = CallSite("", "")
}

/**
 * Various utility methods used by Spark.
 */
private[spark] object Utils extends Logging {
  val random = new Random()

  /**
   * Define a default value for driver memory here since this value is referenced across the code
   * base and nearly all files already use Utils.scala
   */
  val DEFAULT_DRIVER_MEM_MB = JavaUtils.DEFAULT_DRIVER_MEM_MB.toInt

  private val MAX_DIR_CREATION_ATTEMPTS: Int = 10
  @volatile private var localRootDirs: Array[String] = null

  /**
   * The performance overhead of creating and logging strings for wide schemas can be large. To
   * limit the impact, we bound the number of fields to include by default. This can be overridden
   * by setting the 'spark.debug.maxToStringFields' conf in SparkEnv.
   */
  val DEFAULT_MAX_TO_STRING_FIELDS = 25

  private def maxNumToStringFields = {
    if (SparkEnv.get != null) {
      SparkEnv.get.conf.getInt("spark.debug.maxToStringFields", DEFAULT_MAX_TO_STRING_FIELDS)
    } else {
      DEFAULT_MAX_TO_STRING_FIELDS
    }
  }

  /** Whether we have warned about plan string truncation yet. */
  private val truncationWarningPrinted = new AtomicBoolean(false)

  /**
   * Format a sequence with semantics similar to calling .mkString(). Any elements beyond
   * maxNumToStringFields will be dropped and replaced by a "... N more fields" placeholder.
   *
   * @return the trimmed and formatted string.
   */
  def truncatedString[T](
      seq: Seq[T],
      start: String,
      sep: String,
      end: String,
      maxNumFields: Int = maxNumToStringFields): String = {
    if (seq.length > maxNumFields) {
      if (truncationWarningPrinted.compareAndSet(false, true)) {
        logWarning(
          "Truncated the string representation of a plan since it was too large. This " +
          "behavior can be adjusted by setting 'spark.debug.maxToStringFields' in SparkEnv.conf.")
      }
      val numFields = math.max(0, maxNumFields - 1)
      seq.take(numFields).mkString(
        start, sep, sep + "... " + (seq.length - numFields) + " more fields" + end)
    } else {
      seq.mkString(start, sep, end)
    }
  }

  /** Shorthand for calling truncatedString() without start or end strings. */
  def truncatedString[T](seq: Seq[T], sep: String): String = truncatedString(seq, "", sep, "")

  /** Serialize an object using Java serialization */
  def serialize[T](o: T): Array[Byte] = {
    val bos = new ByteArrayOutputStream()
    val oos = new ObjectOutputStream(bos)
    oos.writeObject(o)
    oos.close()
    bos.toByteArray
  }

  /** Deserialize an object using Java serialization */
  def deserialize[T](bytes: Array[Byte]): T = {
    val bis = new ByteArrayInputStream(bytes)
    val ois = new ObjectInputStream(bis)
    ois.readObject.asInstanceOf[T]
  }

  /** Deserialize an object using Java serialization and the given ClassLoader */
  def deserialize[T](bytes: Array[Byte], loader: ClassLoader): T = {
    val bis = new ByteArrayInputStream(bytes)
    val ois = new ObjectInputStream(bis) {
      override def resolveClass(desc: ObjectStreamClass): Class[_] = {
        // scalastyle:off classforname
        Class.forName(desc.getName, false, loader)
        // scalastyle:on classforname
      }
    }
    ois.readObject.asInstanceOf[T]
  }

  /** Deserialize a Long value (used for [[org.apache.spark.api.python.PythonPartitioner]]) */
  def deserializeLongValue(bytes: Array[Byte]) : Long = {
    // Note: we assume that we are given a Long value encoded in network (big-endian) byte order
    var result = bytes(7) & 0xFFL
    result = result + ((bytes(6) & 0xFFL) << 8)
    result = result + ((bytes(5) & 0xFFL) << 16)
    result = result + ((bytes(4) & 0xFFL) << 24)
    result = result + ((bytes(3) & 0xFFL) << 32)
    result = result + ((bytes(2) & 0xFFL) << 40)
    result = result + ((bytes(1) & 0xFFL) << 48)
    result + ((bytes(0) & 0xFFL) << 56)
  }

  /** Serialize via nested stream using specific serializer */
  def serializeViaNestedStream(os: OutputStream, ser: SerializerInstance)(
      f: SerializationStream => Unit): Unit = {
    val osWrapper = ser.serializeStream(new OutputStream {
      override def write(b: Int): Unit = os.write(b)
      override def write(b: Array[Byte], off: Int, len: Int): Unit = os.write(b, off, len)
    })
    try {
      f(osWrapper)
    } finally {
      osWrapper.close()
    }
  }

  /** Deserialize via nested stream using specific serializer */
  def deserializeViaNestedStream(is: InputStream, ser: SerializerInstance)(
      f: DeserializationStream => Unit): Unit = {
    val isWrapper = ser.deserializeStream(new InputStream {
      override def read(): Int = is.read()
      override def read(b: Array[Byte], off: Int, len: Int): Int = is.read(b, off, len)
    })
    try {
      f(isWrapper)
    } finally {
      isWrapper.close()
    }
  }

  /**
   * Get the ClassLoader which loaded Spark.
   */
  def getSparkClassLoader: ClassLoader = getClass.getClassLoader

  /**
   * Get the Context ClassLoader on this thread or, if not present, the ClassLoader that
   * loaded Spark.
   *
   * This should be used whenever passing a ClassLoader to Class.ForName or finding the currently
   * active loader when setting up ClassLoader delegation chains.
   */
  def getContextOrSparkClassLoader: ClassLoader =
    Option(Thread.currentThread().getContextClassLoader).getOrElse(getSparkClassLoader)

  /** Determines whether the provided class is loadable in the current thread. */
  def classIsLoadable(clazz: String): Boolean = {
    // scalastyle:off classforname
    Try { Class.forName(clazz, false, getContextOrSparkClassLoader) }.isSuccess
    // scalastyle:on classforname
  }

  // scalastyle:off classforname
  /** Preferred alternative to Class.forName(className) */
  def classForName(className: String): Class[_] = {
    Class.forName(className, true, getContextOrSparkClassLoader)
    // scalastyle:on classforname
  }

  /**
   * Primitive often used when writing [[java.nio.ByteBuffer]] to [[java.io.DataOutput]]
   */
  def writeByteBuffer(bb: ByteBuffer, out: DataOutput): Unit = {
    if (bb.hasArray) {
      out.write(bb.array(), bb.arrayOffset() + bb.position(), bb.remaining())
    } else {
      val bbval = new Array[Byte](bb.remaining())
      bb.get(bbval)
      out.write(bbval)
    }
  }

  /**
   * Primitive often used when writing [[java.nio.ByteBuffer]] to [[java.io.OutputStream]]
   */
  def writeByteBuffer(bb: ByteBuffer, out: OutputStream): Unit = {
    if (bb.hasArray) {
      out.write(bb.array(), bb.arrayOffset() + bb.position(), bb.remaining())
    } else {
      val bbval = new Array[Byte](bb.remaining())
      bb.get(bbval)
      out.write(bbval)
    }
  }

  /**
   * JDK equivalent of `chmod 700 file`.
   *
   * @param file the file whose permissions will be modified
   * @return true if the permissions were successfully changed, false otherwise.
   */
  def chmod700(file: File): Boolean = {
    file.setReadable(false, false) &&
    file.setReadable(true, true) &&
    file.setWritable(false, false) &&
    file.setWritable(true, true) &&
    file.setExecutable(false, false) &&
    file.setExecutable(true, true)
  }

  /**
   * Create a directory inside the given parent directory. The directory is guaranteed to be
   * newly created, and is not marked for automatic deletion.
   */
  def createDirectory(root: String, namePrefix: String = "spark"): File = {
    var attempts = 0
    val maxAttempts = MAX_DIR_CREATION_ATTEMPTS
    var dir: File = null
    while (dir == null) {
      attempts += 1
      if (attempts > maxAttempts) {
        throw new IOException("Failed to create a temp directory (under " + root + ") after " +
          maxAttempts + " attempts!")
      }
      try {
        dir = new File(root, namePrefix + "-" + UUID.randomUUID.toString)
        if (dir.exists() || !dir.mkdirs()) {
          dir = null
        }
      } catch { case e: SecurityException => dir = null; }
    }

    dir.getCanonicalFile
  }

  /**
   * Create a temporary directory inside the given parent directory. The directory will be
   * automatically deleted when the VM shuts down.
   */
  def createTempDir(
      root: String = System.getProperty("java.io.tmpdir"),
      namePrefix: String = "spark"): File = {
    val dir = createDirectory(root, namePrefix)
    ShutdownHookManager.registerShutdownDeleteDir(dir)
    dir
  }

  /**
   * Copy all data from an InputStream to an OutputStream. NIO way of file stream to file stream
   * copying is disabled by default unless explicitly set transferToEnabled as true,
   * the parameter transferToEnabled should be configured by spark.file.transferTo = [true|false].
   */
  def copyStream(
      in: InputStream,
      out: OutputStream,
      closeStreams: Boolean = false,
      transferToEnabled: Boolean = false): Long = {
    tryWithSafeFinally {
      if (in.isInstanceOf[FileInputStream] && out.isInstanceOf[FileOutputStream]
        && transferToEnabled) {
        // When both streams are File stream, use transferTo to improve copy performance.
        val inChannel = in.asInstanceOf[FileInputStream].getChannel()
        val outChannel = out.asInstanceOf[FileOutputStream].getChannel()
        val size = inChannel.size()
        copyFileStreamNIO(inChannel, outChannel, 0, size)
        size
      } else {
        var count = 0L
        val buf = new Array[Byte](8192)
        var n = 0
        while (n != -1) {
          n = in.read(buf)
          if (n != -1) {
            out.write(buf, 0, n)
            count += n
          }
        }
        count
      }
    } {
      if (closeStreams) {
        try {
          in.close()
        } finally {
          out.close()
        }
      }
    }
  }

  def copyFileStreamNIO(
      input: FileChannel,
      output: FileChannel,
      startPosition: Long,
      bytesToCopy: Long): Unit = {
    val initialPos = output.position()
    var count = 0L
    // In case transferTo method transferred less data than we have required.
    while (count < bytesToCopy) {
      count += input.transferTo(count + startPosition, bytesToCopy - count, output)
    }
    assert(count == bytesToCopy,
      s"request to copy $bytesToCopy bytes, but actually copied $count bytes.")

    // Check the position after transferTo loop to see if it is in the right position and
    // give user information if not.
    // Position will not be increased to the expected length after calling transferTo in
    // kernel version 2.6.32, this issue can be seen in
    // https://bugs.openjdk.java.net/browse/JDK-7052359
    // This will lead to stream corruption issue when using sort-based shuffle (SPARK-3948).
    val finalPos = output.position()
    val expectedPos = initialPos + bytesToCopy
    assert(finalPos == expectedPos,
      s"""
         |Current position $finalPos do not equal to expected position $expectedPos
         |after transferTo, please check your kernel version to see if it is 2.6.32,
         |this is a kernel bug which will lead to unexpected behavior when using transferTo.
         |You can set spark.file.transferTo = false to disable this NIO feature.
           """.stripMargin)
  }

  /**
   * Construct a URI container information used for authentication.
   * This also sets the default authenticator to properly negotiation the
   * user/password based on the URI.
   *
   * Note this relies on the Authenticator.setDefault being set properly to decode
   * the user name and password. This is currently set in the SecurityManager.
   */
  def constructURIForAuthentication(uri: URI, securityMgr: SecurityManager): URI = {
    val userCred = securityMgr.getSecretKey()
    if (userCred == null) throw new Exception("Secret key is null with authentication on")
    val userInfo = securityMgr.getHttpUser()  + ":" + userCred
    new URI(uri.getScheme(), userInfo, uri.getHost(), uri.getPort(), uri.getPath(),
      uri.getQuery(), uri.getFragment())
  }

  /**
   * A file name may contain some invalid URI characters, such as " ". This method will convert the
   * file name to a raw path accepted by `java.net.URI(String)`.
   *
   * Note: the file name must not contain "/" or "\"
   */
  def encodeFileNameToURIRawPath(fileName: String): String = {
    require(!fileName.contains("/") && !fileName.contains("\\"))
    // `file` and `localhost` are not used. Just to prevent URI from parsing `fileName` as
    // scheme or host. The prefix "/" is required because URI doesn't accept a relative path.
    // We should remove it after we get the raw path.
    new URI("file", null, "localhost", -1, "/" + fileName, null, null).getRawPath.substring(1)
  }

  /**
   * Get the file name from uri's raw path and decode it. If the raw path of uri ends with "/",
   * return the name before the last "/".
   */
  def decodeFileNameInURI(uri: URI): String = {
    val rawPath = uri.getRawPath
    val rawFileName = rawPath.split("/").last
    new URI("file:///" + rawFileName).getPath.substring(1)
  }

    /**
   * Download a file or directory to target directory. Supports fetching the file in a variety of
   * ways, including HTTP, Hadoop-compatible filesystems, and files on a standard filesystem, based
   * on the URL parameter. Fetching directories is only supported from Hadoop-compatible
   * filesystems.
   *
   * If `useCache` is true, first attempts to fetch the file to a local cache that's shared
   * across executors running the same application. `useCache` is used mainly for
   * the executors, and not in local mode.
   *
   * Throws SparkException if the target file already exists and has different contents than
   * the requested file.
   */
  def fetchFile(
      url: String,
      targetDir: File,
      conf: SparkConf,
      securityMgr: SecurityManager,
      hadoopConf: Configuration,
      timestamp: Long,
      useCache: Boolean) {
    val fileName = decodeFileNameInURI(new URI(url))
    val targetFile = new File(targetDir, fileName)
    val fetchCacheEnabled = conf.getBoolean("spark.files.useFetchCache", defaultValue = true)
    if (useCache && fetchCacheEnabled) {
      val cachedFileName = s"${url.hashCode}${timestamp}_cache"
      val lockFileName = s"${url.hashCode}${timestamp}_lock"
      val localDir = new File(getLocalDir(conf))
      val lockFile = new File(localDir, lockFileName)
      val lockFileChannel = new RandomAccessFile(lockFile, "rw").getChannel()
      // Only one executor entry.
      // The FileLock is only used to control synchronization for executors download file,
      // it's always safe regardless of lock type (mandatory or advisory).
      val lock = lockFileChannel.lock()
      val cachedFile = new File(localDir, cachedFileName)
      try {
        if (!cachedFile.exists()) {
          doFetchFile(url, localDir, cachedFileName, conf, securityMgr, hadoopConf)
        }
      } finally {
        lock.release()
        lockFileChannel.close()
      }
      copyFile(
        url,
        cachedFile,
        targetFile,
        conf.getBoolean("spark.files.overwrite", false)
      )
    } else {
      doFetchFile(url, targetDir, fileName, conf, securityMgr, hadoopConf)
    }

    // Decompress the file if it's a .tar or .tar.gz
    if (fileName.endsWith(".tar.gz") || fileName.endsWith(".tgz")) {
      logInfo("Untarring " + fileName)
      executeAndGetOutput(Seq("tar", "-xzf", fileName), targetDir)
    } else if (fileName.endsWith(".tar")) {
      logInfo("Untarring " + fileName)
      executeAndGetOutput(Seq("tar", "-xf", fileName), targetDir)
    }
    // Make the file executable - That's necessary for scripts
    FileUtil.chmod(targetFile.getAbsolutePath, "a+x")

    // Windows does not grant read permission by default to non-admin users
    // Add read permission to owner explicitly
    if (isWindows) {
      FileUtil.chmod(targetFile.getAbsolutePath, "u+r")
    }
  }

  /**
   * Download `in` to `tempFile`, then move it to `destFile`.
   *
   * If `destFile` already exists:
   *   - no-op if its contents equal those of `sourceFile`,
   *   - throw an exception if `fileOverwrite` is false,
   *   - attempt to overwrite it otherwise.
   *
   * @param url URL that `sourceFile` originated from, for logging purposes.
   * @param in InputStream to download.
   * @param destFile File path to move `tempFile` to.
   * @param fileOverwrite Whether to delete/overwrite an existing `destFile` that does not match
   *                      `sourceFile`
   */
  private def downloadFile(
      url: String,
      in: InputStream,
      destFile: File,
      fileOverwrite: Boolean): Unit = {
    val tempFile = File.createTempFile("fetchFileTemp", null,
      new File(destFile.getParentFile.getAbsolutePath))
    logInfo(s"Fetching $url to $tempFile")

    try {
      val out = new FileOutputStream(tempFile)
      Utils.copyStream(in, out, closeStreams = true)
      copyFile(url, tempFile, destFile, fileOverwrite, removeSourceFile = true)
    } finally {
      // Catch-all for the couple of cases where for some reason we didn't move `tempFile` to
      // `destFile`.
      if (tempFile.exists()) {
        tempFile.delete()
      }
    }
  }

  /**
   * Copy `sourceFile` to `destFile`.
   *
   * If `destFile` already exists:
   *   - no-op if its contents equal those of `sourceFile`,
   *   - throw an exception if `fileOverwrite` is false,
   *   - attempt to overwrite it otherwise.
   *
   * @param url URL that `sourceFile` originated from, for logging purposes.
   * @param sourceFile File path to copy/move from.
   * @param destFile File path to copy/move to.
   * @param fileOverwrite Whether to delete/overwrite an existing `destFile` that does not match
   *                      `sourceFile`
   * @param removeSourceFile Whether to remove `sourceFile` after / as part of moving/copying it to
   *                         `destFile`.
   */
  private def copyFile(
      url: String,
      sourceFile: File,
      destFile: File,
      fileOverwrite: Boolean,
      removeSourceFile: Boolean = false): Unit = {

    if (destFile.exists) {
      if (!filesEqualRecursive(sourceFile, destFile)) {
        if (fileOverwrite) {
          logInfo(
            s"File $destFile exists and does not match contents of $url, replacing it with $url"
          )
          if (!destFile.delete()) {
            throw new SparkException(
              "Failed to delete %s while attempting to overwrite it with %s".format(
                destFile.getAbsolutePath,
                sourceFile.getAbsolutePath
              )
            )
          }
        } else {
          throw new SparkException(
            s"File $destFile exists and does not match contents of $url")
        }
      } else {
        // Do nothing if the file contents are the same, i.e. this file has been copied
        // previously.
        logInfo(
          "%s has been previously copied to %s".format(
            sourceFile.getAbsolutePath,
            destFile.getAbsolutePath
          )
        )
        return
      }
    }

    // The file does not exist in the target directory. Copy or move it there.
    if (removeSourceFile) {
      Files.move(sourceFile.toPath, destFile.toPath)
    } else {
      logInfo(s"Copying ${sourceFile.getAbsolutePath} to ${destFile.getAbsolutePath}")
      copyRecursive(sourceFile, destFile)
    }
  }

  private def filesEqualRecursive(file1: File, file2: File): Boolean = {
    if (file1.isDirectory && file2.isDirectory) {
      val subfiles1 = file1.listFiles()
      val subfiles2 = file2.listFiles()
      if (subfiles1.size != subfiles2.size) {
        return false
      }
      subfiles1.sortBy(_.getName).zip(subfiles2.sortBy(_.getName)).forall {
        case (f1, f2) => filesEqualRecursive(f1, f2)
      }
    } else if (file1.isFile && file2.isFile) {
      GFiles.equal(file1, file2)
    } else {
      false
    }
  }

  private def copyRecursive(source: File, dest: File): Unit = {
    if (source.isDirectory) {
      if (!dest.mkdir()) {
        throw new IOException(s"Failed to create directory ${dest.getPath}")
      }
      val subfiles = source.listFiles()
      subfiles.foreach(f => copyRecursive(f, new File(dest, f.getName)))
    } else {
      Files.copy(source.toPath, dest.toPath)
    }
  }

  /**
   * Download a file or directory to target directory. Supports fetching the file in a variety of
   * ways, including HTTP, Hadoop-compatible filesystems, and files on a standard filesystem, based
   * on the URL parameter. Fetching directories is only supported from Hadoop-compatible
   * filesystems.
   *
   * Throws SparkException if the target file already exists and has different contents than
   * the requested file.
   */
  private def doFetchFile(
      url: String,
      targetDir: File,
      filename: String,
      conf: SparkConf,
      securityMgr: SecurityManager,
      hadoopConf: Configuration) {
    val targetFile = new File(targetDir, filename)
    val uri = new URI(url)
    val fileOverwrite = conf.getBoolean("spark.files.overwrite", defaultValue = false)
    val timeoutMs =
      conf.getTimeAsSeconds("spark.files.fetchTimeout", "60s").toInt * 1000
    Option(uri.getScheme).getOrElse("file") match {
      case "spark" =>
        if (SparkEnv.get == null) {
          throw new IllegalStateException(
            "Cannot retrieve files with 'spark' scheme without an active SparkEnv.")
        }
        val source = SparkEnv.get.rpcEnv.openChannel(url)
        val is = Channels.newInputStream(source)
        val f = Future {
          downloadFile(url, is, targetFile, fileOverwrite)
        }
        ThreadUtils.awaitResult(f, Duration(timeoutMs, TimeUnit.MILLISECONDS))
      case "http" | "https" | "ftp" =>
        var uc: URLConnection = null
        if (securityMgr.isAuthenticationEnabled()) {
          logDebug("fetchFile with security enabled")
          val newuri = constructURIForAuthentication(uri, securityMgr)
          uc = newuri.toURL().openConnection()
          uc.setAllowUserInteraction(false)
        } else {
          logDebug("fetchFile not using security")
          uc = new URL(url).openConnection()
        }
        Utils.setupSecureURLConnection(uc, securityMgr)
        uc.setConnectTimeout(timeoutMs)
        uc.setReadTimeout(timeoutMs)
        uc.connect()
        val in = uc.getInputStream()
        downloadFile(url, in, targetFile, fileOverwrite)
      case "file" =>
        // In the case of a local file, copy the local file to the target directory.
        // Note the difference between uri vs url.
        val sourceFile = if (uri.isAbsolute) new File(uri) else new File(url)
        copyFile(url, sourceFile, targetFile, fileOverwrite)
      case _ =>
        val fs = getHadoopFileSystem(uri, hadoopConf)
        val path = new Path(uri)
        fetchHcfsFile(path, targetDir, fs, conf, hadoopConf, fileOverwrite,
                      filename = Some(filename))
    }
  }

  /**
   * Fetch a file or directory from a Hadoop-compatible filesystem.
   *
   * Visible for testing
   */
  private[spark] def fetchHcfsFile(
      path: Path,
      targetDir: File,
      fs: FileSystem,
      conf: SparkConf,
      hadoopConf: Configuration,
      fileOverwrite: Boolean,
      filename: Option[String] = None): Unit = {
    if (!targetDir.exists() && !targetDir.mkdir()) {
      throw new IOException(s"Failed to create directory ${targetDir.getPath}")
    }
    val dest = new File(targetDir, filename.getOrElse(path.getName))
    if (fs.isFile(path)) {
      val in = fs.open(path)
      try {
        downloadFile(path.toString, in, dest, fileOverwrite)
      } finally {
        in.close()
      }
    } else {
      fs.listStatus(path).foreach { fileStatus =>
        fetchHcfsFile(fileStatus.getPath(), dest, fs, conf, hadoopConf, fileOverwrite)
      }
    }
  }

  /**
   * Validate that a given URI is actually a valid URL as well.
    *
    * @param uri The URI to validate
   */
  @throws[MalformedURLException]("when the URI is an invalid URL")
  def validateURL(uri: URI): Unit = {
    Option(uri.getScheme).getOrElse("file") match {
      case "http" | "https" | "ftp" =>
        try {
          uri.toURL
        } catch {
          case e: MalformedURLException =>
            val ex = new MalformedURLException(s"URI (${uri.toString}) is not a valid URL.")
            ex.initCause(e)
            throw ex
        }
      case _ => // will not be turned into a URL anyway
    }
  }

  /**
   * Get the path of a temporary directory.  Spark's local directories can be configured through
   * multiple settings, which are used with the following precedence:
   *
   *   - If called from inside of a YARN container, this will return a directory chosen by YARN.
   *   - If the SPARK_LOCAL_DIRS environment variable is set, this will return a directory from it.
   *   - Otherwise, if the spark.local.dir is set, this will return a directory from it.
   *   - Otherwise, this will return java.io.tmpdir.
   *
   * Some of these configuration options might be lists of multiple paths, but this method will
   * always return a single directory.
   */
  def getLocalDir(conf: SparkConf): String = {
    getOrCreateLocalRootDirs(conf)(0)
  }

  private[spark] def isRunningInYarnContainer(conf: SparkConf): Boolean = {
    // These environment variables are set by YARN.
    conf.getenv("CONTAINER_ID") != null
  }

  /**
   * Gets or creates the directories listed in spark.local.dir or SPARK_LOCAL_DIRS,
   * and returns only the directories that exist / could be created.
   *
   * If no directories could be created, this will return an empty list.
   *
   * This method will cache the local directories for the application when it's first invoked.
   * So calling it multiple times with a different configuration will always return the same
   * set of directories.
   */
  private[spark] def getOrCreateLocalRootDirs(conf: SparkConf): Array[String] = {
    if (localRootDirs == null) {
      this.synchronized {
        if (localRootDirs == null) {
          localRootDirs = getOrCreateLocalRootDirsImpl(conf)
        }
      }
    }
    localRootDirs
  }

  /**
   * Return the configured local directories where Spark can write files. This
   * method does not create any directories on its own, it only encapsulates the
   * logic of locating the local directories according to deployment mode.
   */
  def getConfiguredLocalDirs(conf: SparkConf): Array[String] = {
    val shuffleServiceEnabled = conf.getBoolean("spark.shuffle.service.enabled", false)
    if (isRunningInYarnContainer(conf)) {
      // If we are in yarn mode, systems can have different disk layouts so we must set it
      // to what Yarn on this system said was available. Note this assumes that Yarn has
      // created the directories already, and that they are secured so that only the
      // user has access to them.
      getYarnLocalDirs(conf).split(",")
    } else if (conf.getenv("SPARK_EXECUTOR_DIRS") != null) {
      conf.getenv("SPARK_EXECUTOR_DIRS").split(File.pathSeparator)
    } else if (conf.getenv("SPARK_LOCAL_DIRS") != null) {
      conf.getenv("SPARK_LOCAL_DIRS").split(",")
    } else if (conf.getenv("MESOS_DIRECTORY") != null && !shuffleServiceEnabled) {
      // Mesos already creates a directory per Mesos task. Spark should use that directory
      // instead so all temporary files are automatically cleaned up when the Mesos task ends.
      // Note that we don't want this if the shuffle service is enabled because we want to
      // continue to serve shuffle files after the executors that wrote them have already exited.
      Array(conf.getenv("MESOS_DIRECTORY"))
    } else {
      if (conf.getenv("MESOS_DIRECTORY") != null && shuffleServiceEnabled) {
        logInfo("MESOS_DIRECTORY available but not using provided Mesos sandbox because " +
          "spark.shuffle.service.enabled is enabled.")
      }
      // In non-Yarn mode (or for the driver in yarn-client mode), we cannot trust the user
      // configuration to point to a secure directory. So create a subdirectory with restricted
      // permissions under each listed directory.
      conf.get("spark.local.dir", System.getProperty("java.io.tmpdir")).split(",")
    }
  }

  private def getOrCreateLocalRootDirsImpl(conf: SparkConf): Array[String] = {
    getConfiguredLocalDirs(conf).flatMap { root =>
      try {
        val rootDir = new File(root)
        if (rootDir.exists || rootDir.mkdirs()) {
          val dir = createTempDir(root)
          chmod700(dir)
          Some(dir.getAbsolutePath)
        } else {
          logError(s"Failed to create dir in $root. Ignoring this directory.")
          None
        }
      } catch {
        case e: IOException =>
          logError(s"Failed to create local root dir in $root. Ignoring this directory.")
          None
      }
    }
  }

  /** Get the Yarn approved local directories. */
  private def getYarnLocalDirs(conf: SparkConf): String = {
    val localDirs = Option(conf.getenv("LOCAL_DIRS")).getOrElse("")

    if (localDirs.isEmpty) {
      throw new Exception("Yarn Local dirs can't be empty")
    }
    localDirs
  }

  /** Used by unit tests. Do not call from other places. */
  private[spark] def clearLocalRootDirs(): Unit = {
    localRootDirs = null
  }

  /**
   * Shuffle the elements of a collection into a random order, returning the
   * result in a new collection. Unlike scala.util.Random.shuffle, this method
   * uses a local random number generator, avoiding inter-thread contention.
   */
  def randomize[T: ClassTag](seq: TraversableOnce[T]): Seq[T] = {
    randomizeInPlace(seq.toArray)
  }

  /**
   * Shuffle the elements of an array into a random order, modifying the
   * original array. Returns the original array.
   */
  def randomizeInPlace[T](arr: Array[T], rand: Random = new Random): Array[T] = {
    for (i <- (arr.length - 1) to 1 by -1) {
      val j = rand.nextInt(i + 1)
      val tmp = arr(j)
      arr(j) = arr(i)
      arr(i) = tmp
    }
    arr
  }

  /**
   * Get the local host's IP address in dotted-quad format (e.g. 1.2.3.4).
   * Note, this is typically not used from within core spark.
   */
  private lazy val localIpAddress: InetAddress = findLocalInetAddress()

  private def findLocalInetAddress(): InetAddress = {
    val defaultIpOverride = System.getenv("SPARK_LOCAL_IP")
    if (defaultIpOverride != null) {
      InetAddress.getByName(defaultIpOverride)
    } else {
      val address = InetAddress.getLocalHost
      if (address.isLoopbackAddress) {
        // Address resolves to something like 127.0.1.1, which happens on Debian; try to find
        // a better address using the local network interfaces
        // getNetworkInterfaces returns ifs in reverse order compared to ifconfig output order
        // on unix-like system. On windows, it returns in index order.
        // It's more proper to pick ip address following system output order.
        val activeNetworkIFs = NetworkInterface.getNetworkInterfaces.asScala.toSeq
        val reOrderedNetworkIFs = if (isWindows) activeNetworkIFs else activeNetworkIFs.reverse

        for (ni <- reOrderedNetworkIFs) {
          val addresses = ni.getInetAddresses.asScala
            .filterNot(addr => addr.isLinkLocalAddress || addr.isLoopbackAddress).toSeq
          if (addresses.nonEmpty) {
            val addr = addresses.find(_.isInstanceOf[Inet4Address]).getOrElse(addresses.head)
            // because of Inet6Address.toHostName may add interface at the end if it knows about it
            val strippedAddress = InetAddress.getByAddress(addr.getAddress)
            // We've found an address that looks reasonable!
            logWarning("Your hostname, " + InetAddress.getLocalHost.getHostName + " resolves to" +
              " a loopback address: " + address.getHostAddress + "; using " +
              strippedAddress.getHostAddress + " instead (on interface " + ni.getName + ")")
            logWarning("Set SPARK_LOCAL_IP if you need to bind to another address")
            return strippedAddress
          }
        }
        logWarning("Your hostname, " + InetAddress.getLocalHost.getHostName + " resolves to" +
          " a loopback address: " + address.getHostAddress + ", but we couldn't find any" +
          " external IP address!")
        logWarning("Set SPARK_LOCAL_IP if you need to bind to another address")
      }
      address
    }
  }

  private var customHostname: Option[String] = sys.env.get("SPARK_LOCAL_HOSTNAME")

  /**
   * Allow setting a custom host name because when we run on Mesos we need to use the same
   * hostname it reports to the master.
   */
  def setCustomHostname(hostname: String) {
    // DEBUG code
    Utils.checkHost(hostname)
    customHostname = Some(hostname)
  }

  /**
   * Get the local machine's hostname.
   */
  def localHostName(): String = {
    customHostname.getOrElse(localIpAddress.getHostAddress)
  }

  /**
   * Get the local machine's hostname.
   */
  def hostName(): String = {
    customHostname.getOrElse(localIpAddress.getHostName)
  }

  /**
   * Get the local machine's URI.
   */
  def localHostNameForURI(): String = {
    customHostname.getOrElse(InetAddresses.toUriString(localIpAddress))
  }

  def checkHost(host: String, message: String = "") {
    assert(host.indexOf(':') == -1, message)
  }

  def checkHostPort(hostPort: String, message: String = "") {
    assert(hostPort.indexOf(':') != -1, message)
  }

  // Typically, this will be of order of number of nodes in cluster
  // If not, we should change it to LRUCache or something.
  private val hostPortParseResults = new ConcurrentHashMap[String, (String, Int)]()

  def parseHostPort(hostPort: String): (String, Int) = {
    // Check cache first.
    val cached = hostPortParseResults.get(hostPort)
    if (cached != null) {
      return cached
    }

    val indx: Int = hostPort.lastIndexOf(':')
    // This is potentially broken - when dealing with ipv6 addresses for example, sigh ...
    // but then hadoop does not support ipv6 right now.
    // For now, we assume that if port exists, then it is valid - not check if it is an int > 0
    if (-1 == indx) {
      val retval = (hostPort, 0)
      hostPortParseResults.put(hostPort, retval)
      return retval
    }

    val retval = (hostPort.substring(0, indx).trim(), hostPort.substring(indx + 1).trim().toInt)
    hostPortParseResults.putIfAbsent(hostPort, retval)
    hostPortParseResults.get(hostPort)
  }

  /**
   * Return the string to tell how long has passed in milliseconds.
   */
  def getUsedTimeMs(startTimeMs: Long): String = {
    " " + (System.currentTimeMillis - startTimeMs) + " ms"
  }

  private def listFilesSafely(file: File): Seq[File] = {
    if (file.exists()) {
      val files = file.listFiles()
      if (files == null) {
        throw new IOException("Failed to list files for dir: " + file)
      }
      files
    } else {
      List()
    }
  }

  /**
   * Delete a file or directory and its contents recursively.
   * Don't follow directories if they are symlinks.
   * Throws an exception if deletion is unsuccessful.
   */
  def deleteRecursively(file: File) {
    if (file != null) {
      try {
        if (file.isDirectory && !isSymlink(file)) {
          var savedIOException: IOException = null
          for (child <- listFilesSafely(file)) {
            try {
              deleteRecursively(child)
            } catch {
              // In case of multiple exceptions, only last one will be thrown
              case ioe: IOException => savedIOException = ioe
            }
          }
          if (savedIOException != null) {
            throw savedIOException
          }
          ShutdownHookManager.removeShutdownDeleteDir(file)
        }
      } finally {
        if (!file.delete()) {
          // Delete can also fail if the file simply did not exist
          if (file.exists()) {
            throw new IOException("Failed to delete: " + file.getAbsolutePath)
          }
        }
      }
    }
  }

  /**
   * Check to see if file is a symbolic link.
   */
  def isSymlink(file: File): Boolean = {
    return Files.isSymbolicLink(Paths.get(file.toURI))
  }

  /**
   * Determines if a directory contains any files newer than cutoff seconds.
   *
   * @param dir must be the path to a directory, or IllegalArgumentException is thrown
   * @param cutoff measured in seconds. Returns true if there are any files or directories in the
   *               given directory whose last modified time is later than this many seconds ago
   */
  def doesDirectoryContainAnyNewFiles(dir: File, cutoff: Long): Boolean = {
    if (!dir.isDirectory) {
      throw new IllegalArgumentException(s"$dir is not a directory!")
    }
    val filesAndDirs = dir.listFiles()
    val cutoffTimeInMillis = System.currentTimeMillis - (cutoff * 1000)

    filesAndDirs.exists(_.lastModified() > cutoffTimeInMillis) ||
    filesAndDirs.filter(_.isDirectory).exists(
      subdir => doesDirectoryContainAnyNewFiles(subdir, cutoff)
    )
  }

  /**
   * Convert a time parameter such as (50s, 100ms, or 250us) to microseconds for internal use. If
   * no suffix is provided, the passed number is assumed to be in ms.
   */
  def timeStringAsMs(str: String): Long = {
    JavaUtils.timeStringAsMs(str)
  }

  /**
   * Convert a time parameter such as (50s, 100ms, or 250us) to seconds for internal use. If
   * no suffix is provided, the passed number is assumed to be in seconds.
   */
  def timeStringAsSeconds(str: String): Long = {
    JavaUtils.timeStringAsSec(str)
  }

  /**
   * Convert a passed byte string (e.g. 50b, 100k, or 250m) to bytes for internal use.
   *
   * If no suffix is provided, the passed number is assumed to be in bytes.
   */
  def byteStringAsBytes(str: String): Long = {
    JavaUtils.byteStringAsBytes(str)
  }

  /**
   * Convert a passed byte string (e.g. 50b, 100k, or 250m) to kibibytes for internal use.
   *
   * If no suffix is provided, the passed number is assumed to be in kibibytes.
   */
  def byteStringAsKb(str: String): Long = {
    JavaUtils.byteStringAsKb(str)
  }

  /**
   * Convert a passed byte string (e.g. 50b, 100k, or 250m) to mebibytes for internal use.
   *
   * If no suffix is provided, the passed number is assumed to be in mebibytes.
   */
  def byteStringAsMb(str: String): Long = {
    JavaUtils.byteStringAsMb(str)
  }

  /**
   * Convert a passed byte string (e.g. 50b, 100k, or 250m, 500g) to gibibytes for internal use.
   *
   * If no suffix is provided, the passed number is assumed to be in gibibytes.
   */
  def byteStringAsGb(str: String): Long = {
    JavaUtils.byteStringAsGb(str)
  }

  /**
   * Convert a Java memory parameter passed to -Xmx (such as 300m or 1g) to a number of mebibytes.
   */
  def memoryStringToMb(str: String): Int = {
    // Convert to bytes, rather than directly to MB, because when no units are specified the unit
    // is assumed to be bytes
    (JavaUtils.byteStringAsBytes(str) / 1024 / 1024).toInt
  }

  /**
   * Convert a quantity in bytes to a human-readable string such as "4.0 MB".
   */
  def bytesToString(size: Long): String = {
    val TB = 1L << 40
    val GB = 1L << 30
    val MB = 1L << 20
    val KB = 1L << 10

    val (value, unit) = {
      if (size >= 2*TB) {
        (size.asInstanceOf[Double] / TB, "TB")
      } else if (size >= 2*GB) {
        (size.asInstanceOf[Double] / GB, "GB")
      } else if (size >= 2*MB) {
        (size.asInstanceOf[Double] / MB, "MB")
      } else if (size >= 2*KB) {
        (size.asInstanceOf[Double] / KB, "KB")
      } else {
        (size.asInstanceOf[Double], "B")
      }
    }
    "%.1f %s".formatLocal(Locale.US, value, unit)
  }

  /**
   * Returns a human-readable string representing a duration such as "35ms"
   */
  def msDurationToString(ms: Long): String = {
    val second = 1000
    val minute = 60 * second
    val hour = 60 * minute

    ms match {
      case t if t < second =>
        "%d ms".format(t)
      case t if t < minute =>
        "%.1f s".format(t.toFloat / second)
      case t if t < hour =>
        "%.1f m".format(t.toFloat / minute)
      case t =>
        "%.2f h".format(t.toFloat / hour)
    }
  }

  /**
   * Convert a quantity in megabytes to a human-readable string such as "4.0 MB".
   */
  def megabytesToString(megabytes: Long): String = {
    bytesToString(megabytes * 1024L * 1024L)
  }

  /**
   * Execute a command and return the process running the command.
   */
  def executeCommand(
      command: Seq[String],
      workingDir: File = new File("."),
      extraEnvironment: Map[String, String] = Map.empty,
      redirectStderr: Boolean = true): Process = {
    val builder = new ProcessBuilder(command: _*).directory(workingDir)
    val environment = builder.environment()
    for ((key, value) <- extraEnvironment) {
      environment.put(key, value)
    }
    val process = builder.start()
    if (redirectStderr) {
      val threadName = "redirect stderr for command " + command(0)
      def log(s: String): Unit = logInfo(s)
      processStreamByLine(threadName, process.getErrorStream, log)
    }
    process
  }

  /**
   * Execute a command and get its output, throwing an exception if it yields a code other than 0.
   */
  def executeAndGetOutput(
      command: Seq[String],
      workingDir: File = new File("."),
      extraEnvironment: Map[String, String] = Map.empty,
      redirectStderr: Boolean = true): String = {
    val process = executeCommand(command, workingDir, extraEnvironment, redirectStderr)
    val output = new StringBuilder
    val threadName = "read stdout for " + command(0)
    def appendToOutput(s: String): Unit = output.append(s).append("\n")
    val stdoutThread = processStreamByLine(threadName, process.getInputStream, appendToOutput)
    val exitCode = process.waitFor()
    stdoutThread.join()   // Wait for it to finish reading output
    if (exitCode != 0) {
      logError(s"Process $command exited with code $exitCode: $output")
      throw new SparkException(s"Process $command exited with code $exitCode")
    }
    output.toString
  }

  /**
   * Return and start a daemon thread that processes the content of the input stream line by line.
   */
  def processStreamByLine(
      threadName: String,
      inputStream: InputStream,
      processLine: String => Unit): Thread = {
    val t = new Thread(threadName) {
      override def run() {
        for (line <- Source.fromInputStream(inputStream).getLines()) {
          processLine(line)
        }
      }
    }
    t.setDaemon(true)
    t.start()
    t
  }

  /**
   * Execute a block of code that evaluates to Unit, forwarding any uncaught exceptions to the
   * default UncaughtExceptionHandler
   *
   * NOTE: This method is to be called by the spark-started JVM process.
   */
  def tryOrExit(block: => Unit) {
    try {
      block
    } catch {
      case e: ControlThrowable => throw e
      case t: Throwable => SparkUncaughtExceptionHandler.uncaughtException(t)
    }
  }

  /**
   * Execute a block of code that evaluates to Unit, stop SparkContext if there is any uncaught
   * exception
   *
   * NOTE: This method is to be called by the driver-side components to avoid stopping the
   * user-started JVM process completely; in contrast, tryOrExit is to be called in the
   * spark-started JVM process .
   */
  def tryOrStopSparkContext(sc: SparkContext)(block: => Unit) {
    try {
      block
    } catch {
      case e: ControlThrowable => throw e
      case t: Throwable =>
        val currentThreadName = Thread.currentThread().getName
        if (sc != null) {
          logError(s"uncaught error in thread $currentThreadName, stopping SparkContext", t)
          sc.stopInNewThread()
        }
        if (!NonFatal(t)) {
          logError(s"throw uncaught fatal error in thread $currentThreadName", t)
          throw t
        }
    }
  }

  /**
   * Execute a block of code that returns a value, re-throwing any non-fatal uncaught
   * exceptions as IOException. This is used when implementing Externalizable and Serializable's
   * read and write methods, since Java's serializer will not report non-IOExceptions properly;
   * see SPARK-4080 for more context.
   */
  def tryOrIOException[T](block: => T): T = {
    try {
      block
    } catch {
      case e: IOException =>
        logError("Exception encountered", e)
        throw e
      case NonFatal(e) =>
        logError("Exception encountered", e)
        throw new IOException(e)
    }
  }

  /** Executes the given block. Log non-fatal errors if any, and only throw fatal errors */
  def tryLogNonFatalError(block: => Unit) {
    try {
      block
    } catch {
      case NonFatal(t) =>
        logError(s"Uncaught exception in thread ${Thread.currentThread().getName}", t)
    }
  }

  /**
   * Execute a block of code, then a finally block, but if exceptions happen in
   * the finally block, do not suppress the original exception.
   *
   * This is primarily an issue with `finally { out.close() }` blocks, where
   * close needs to be called to clean up `out`, but if an exception happened
   * in `out.write`, it's likely `out` may be corrupted and `out.close` will
   * fail as well. This would then suppress the original/likely more meaningful
   * exception from the original `out.write` call.
   */
  def tryWithSafeFinally[T](block: => T)(finallyBlock: => Unit): T = {
    var originalThrowable: Throwable = null
    try {
      block
    } catch {
      case t: Throwable =>
        // Purposefully not using NonFatal, because even fatal exceptions
        // we don't want to have our finallyBlock suppress
        originalThrowable = t
        throw originalThrowable
    } finally {
      try {
        finallyBlock
      } catch {
        case t: Throwable =>
          if (originalThrowable != null) {
            originalThrowable.addSuppressed(t)
            logWarning(s"Suppressing exception in finally: " + t.getMessage, t)
            throw originalThrowable
          } else {
            throw t
          }
      }
    }
  }

  /**
   * Execute a block of code and call the failure callbacks in the catch block. If exceptions occur
   * in either the catch or the finally block, they are appended to the list of suppressed
   * exceptions in original exception which is then rethrown.
   *
   * This is primarily an issue with `catch { abort() }` or `finally { out.close() }` blocks,
   * where the abort/close needs to be called to clean up `out`, but if an exception happened
   * in `out.write`, it's likely `out` may be corrupted and `abort` or `out.close` will
   * fail as well. This would then suppress the original/likely more meaningful
   * exception from the original `out.write` call.
   */
  def tryWithSafeFinallyAndFailureCallbacks[T](block: => T)
      (catchBlock: => Unit = (), finallyBlock: => Unit = ()): T = {
    var originalThrowable: Throwable = null
    try {
      block
    } catch {
      case cause: Throwable =>
        // Purposefully not using NonFatal, because even fatal exceptions
        // we don't want to have our finallyBlock suppress
        originalThrowable = cause
        try {
          logError("Aborting task", originalThrowable)
          TaskContext.get().asInstanceOf[TaskContextImpl].markTaskFailed(originalThrowable)
          catchBlock
        } catch {
          case t: Throwable =>
            originalThrowable.addSuppressed(t)
            logWarning(s"Suppressing exception in catch: " + t.getMessage, t)
        }
        throw originalThrowable
    } finally {
      try {
        finallyBlock
      } catch {
        case t: Throwable =>
          if (originalThrowable != null) {
            originalThrowable.addSuppressed(t)
            logWarning(s"Suppressing exception in finally: " + t.getMessage, t)
            throw originalThrowable
          } else {
            throw t
          }
      }
    }
  }

  /** Default filtering function for finding call sites using `getCallSite`. */
  private def sparkInternalExclusionFunction(className: String): Boolean = {
    // A regular expression to match classes of the internal Spark API's
    // that we want to skip when finding the call site of a method.
    val SPARK_CORE_CLASS_REGEX =
      """^org\.apache\.spark(\.api\.java)?(\.util)?(\.rdd)?(\.broadcast)?\.[A-Z]""".r
    val SPARK_SQL_CLASS_REGEX = """^org\.apache\.spark\.sql.*""".r
    val SCALA_CORE_CLASS_PREFIX = "scala"
    val isSparkClass = SPARK_CORE_CLASS_REGEX.findFirstIn(className).isDefined ||
      SPARK_SQL_CLASS_REGEX.findFirstIn(className).isDefined
    val isScalaClass = className.startsWith(SCALA_CORE_CLASS_PREFIX)
    // If the class is a Spark internal class or a Scala class, then exclude.
    isSparkClass || isScalaClass
  }

  /**
   * When called inside a class in the spark package, returns the name of the user code class
   * (outside the spark package) that called into Spark, as well as which Spark method they called.
   * This is used, for example, to tell users where in their code each RDD got created.
   *
   * @param skipClass Function that is used to exclude non-user-code classes.
   */
  def getCallSite(skipClass: String => Boolean = sparkInternalExclusionFunction): CallSite = {
    // Keep crawling up the stack trace until we find the first function not inside of the spark
    // package. We track the last (shallowest) contiguous Spark method. This might be an RDD
    // transformation, a SparkContext function (such as parallelize), or anything else that leads
    // to instantiation of an RDD. We also track the first (deepest) user method, file, and line.
    var lastSparkMethod = "<unknown>"
    var firstUserFile = "<unknown>"
    var firstUserLine = 0
    var insideSpark = true
    var callStack = new ArrayBuffer[String]() :+ "<unknown>"

    Thread.currentThread.getStackTrace().foreach { ste: StackTraceElement =>
      // When running under some profilers, the current stack trace might contain some bogus
      // frames. This is intended to ensure that we don't crash in these situations by
      // ignoring any frames that we can't examine.
      if (ste != null && ste.getMethodName != null
        && !ste.getMethodName.contains("getStackTrace")) {
        if (insideSpark) {
          if (skipClass(ste.getClassName)) {
            lastSparkMethod = if (ste.getMethodName == "<init>") {
              // Spark method is a constructor; get its class name
              ste.getClassName.substring(ste.getClassName.lastIndexOf('.') + 1)
            } else {
              ste.getMethodName
            }
            callStack(0) = ste.toString // Put last Spark method on top of the stack trace.
          } else {
            if (ste.getFileName != null) {
              firstUserFile = ste.getFileName
              if (ste.getLineNumber >= 0) {
                firstUserLine = ste.getLineNumber
              }
            }
            callStack += ste.toString
            insideSpark = false
          }
        } else {
          callStack += ste.toString
        }
      }
    }

    val callStackDepth = System.getProperty("spark.callstack.depth", "20").toInt
    val shortForm =
      if (firstUserFile == "HiveSessionImpl.java") {
        // To be more user friendly, show a nicer string for queries submitted from the JDBC
        // server.
        "Spark JDBC Server Query"
      } else {
        s"$lastSparkMethod at $firstUserFile:$firstUserLine"
      }
    val longForm = callStack.take(callStackDepth).mkString("\n")

    CallSite(shortForm, longForm)
  }

  private val UNCOMPRESSED_LOG_FILE_LENGTH_CACHE_SIZE_CONF =
    "spark.worker.ui.compressedLogFileLengthCacheSize"
  private val DEFAULT_UNCOMPRESSED_LOG_FILE_LENGTH_CACHE_SIZE = 100
  private var compressedLogFileLengthCache: LoadingCache[String, java.lang.Long] = null
  private def getCompressedLogFileLengthCache(
      sparkConf: SparkConf): LoadingCache[String, java.lang.Long] = this.synchronized {
    if (compressedLogFileLengthCache == null) {
      val compressedLogFileLengthCacheSize = sparkConf.getInt(
        UNCOMPRESSED_LOG_FILE_LENGTH_CACHE_SIZE_CONF,
        DEFAULT_UNCOMPRESSED_LOG_FILE_LENGTH_CACHE_SIZE)
      compressedLogFileLengthCache = CacheBuilder.newBuilder()
        .maximumSize(compressedLogFileLengthCacheSize)
        .build[String, java.lang.Long](new CacheLoader[String, java.lang.Long]() {
        override def load(path: String): java.lang.Long = {
          Utils.getCompressedFileLength(new File(path))
        }
      })
    }
    compressedLogFileLengthCache
  }

  /**
   * Return the file length, if the file is compressed it returns the uncompressed file length.
   * It also caches the uncompressed file size to avoid repeated decompression. The cache size is
   * read from workerConf.
   */
  def getFileLength(file: File, workConf: SparkConf): Long = {
    if (file.getName.endsWith(".gz")) {
      getCompressedLogFileLengthCache(workConf).get(file.getAbsolutePath)
    } else {
      file.length
    }
  }

  /** Return uncompressed file length of a compressed file. */
  private def getCompressedFileLength(file: File): Long = {
    try {
      // Uncompress .gz file to determine file size.
      var fileSize = 0L
      val gzInputStream = new GZIPInputStream(new FileInputStream(file))
      val bufSize = 1024
      val buf = new Array[Byte](bufSize)
      var numBytes = ByteStreams.read(gzInputStream, buf, 0, bufSize)
      while (numBytes > 0) {
        fileSize += numBytes
        numBytes = ByteStreams.read(gzInputStream, buf, 0, bufSize)
      }
      fileSize
    } catch {
      case e: Throwable =>
        logError(s"Cannot get file length of ${file}", e)
        throw e
    }
  }

  /** Return a string containing part of a file from byte 'start' to 'end'. */
  def offsetBytes(path: String, length: Long, start: Long, end: Long): String = {
    val file = new File(path)
    val effectiveEnd = math.min(length, end)
    val effectiveStart = math.max(0, start)
    val buff = new Array[Byte]((effectiveEnd-effectiveStart).toInt)
    val stream = if (path.endsWith(".gz")) {
      new GZIPInputStream(new FileInputStream(file))
    } else {
      new FileInputStream(file)
    }

    try {
      ByteStreams.skipFully(stream, effectiveStart)
      ByteStreams.readFully(stream, buff)
    } finally {
      stream.close()
    }
    Source.fromBytes(buff).mkString
  }

  /**
   * Return a string containing data across a set of files. The `startIndex`
   * and `endIndex` is based on the cumulative size of all the files take in
   * the given order. See figure below for more details.
   */
  def offsetBytes(files: Seq[File], fileLengths: Seq[Long], start: Long, end: Long): String = {
    assert(files.length == fileLengths.length)
    val startIndex = math.max(start, 0)
    val endIndex = math.min(end, fileLengths.sum)
    val fileToLength = files.zip(fileLengths).toMap
    logDebug("Log files: \n" + fileToLength.mkString("\n"))

    val stringBuffer = new StringBuffer((endIndex - startIndex).toInt)
    var sum = 0L
    files.zip(fileLengths).foreach { case (file, fileLength) =>
      val startIndexOfFile = sum
      val endIndexOfFile = sum + fileToLength(file)
      logDebug(s"Processing file $file, " +
        s"with start index = $startIndexOfFile, end index = $endIndex")

      /*
                                      ____________
       range 1:                      |            |
                                     |   case A   |

       files:   |==== file 1 ====|====== file 2 ======|===== file 3 =====|

                     |   case B  .       case C       .    case D    |
       range 2:      |___________.____________________.______________|
       */

      if (startIndex <= startIndexOfFile  && endIndex >= endIndexOfFile) {
        // Case C: read the whole file
        stringBuffer.append(offsetBytes(file.getAbsolutePath, fileLength, 0, fileToLength(file)))
      } else if (startIndex > startIndexOfFile && startIndex < endIndexOfFile) {
        // Case A and B: read from [start of required range] to [end of file / end of range]
        val effectiveStartIndex = startIndex - startIndexOfFile
        val effectiveEndIndex = math.min(endIndex - startIndexOfFile, fileToLength(file))
        stringBuffer.append(Utils.offsetBytes(
          file.getAbsolutePath, fileLength, effectiveStartIndex, effectiveEndIndex))
      } else if (endIndex > startIndexOfFile && endIndex < endIndexOfFile) {
        // Case D: read from [start of file] to [end of require range]
        val effectiveStartIndex = math.max(startIndex - startIndexOfFile, 0)
        val effectiveEndIndex = endIndex - startIndexOfFile
        stringBuffer.append(Utils.offsetBytes(
          file.getAbsolutePath, fileLength, effectiveStartIndex, effectiveEndIndex))
      }
      sum += fileToLength(file)
      logDebug(s"After processing file $file, string built is ${stringBuffer.toString}")
    }
    stringBuffer.toString
  }

  /**
   * Clone an object using a Spark serializer.
   */
  def clone[T: ClassTag](value: T, serializer: SerializerInstance): T = {
    serializer.deserialize[T](serializer.serialize(value))
  }

  private def isSpace(c: Char): Boolean = {
    " \t\r\n".indexOf(c) != -1
  }

  /**
   * Split a string of potentially quoted arguments from the command line the way that a shell
   * would do it to determine arguments to a command. For example, if the string is 'a "b c" d',
   * then it would be parsed as three arguments: 'a', 'b c' and 'd'.
   */
  def splitCommandString(s: String): Seq[String] = {
    val buf = new ArrayBuffer[String]
    var inWord = false
    var inSingleQuote = false
    var inDoubleQuote = false
    val curWord = new StringBuilder
    def endWord() {
      buf += curWord.toString
      curWord.clear()
    }
    var i = 0
    while (i < s.length) {
      val nextChar = s.charAt(i)
      if (inDoubleQuote) {
        if (nextChar == '"') {
          inDoubleQuote = false
        } else if (nextChar == '\\') {
          if (i < s.length - 1) {
            // Append the next character directly, because only " and \ may be escaped in
            // double quotes after the shell's own expansion
            curWord.append(s.charAt(i + 1))
            i += 1
          }
        } else {
          curWord.append(nextChar)
        }
      } else if (inSingleQuote) {
        if (nextChar == '\'') {
          inSingleQuote = false
        } else {
          curWord.append(nextChar)
        }
        // Backslashes are not treated specially in single quotes
      } else if (nextChar == '"') {
        inWord = true
        inDoubleQuote = true
      } else if (nextChar == '\'') {
        inWord = true
        inSingleQuote = true
      } else if (!isSpace(nextChar)) {
        curWord.append(nextChar)
        inWord = true
      } else if (inWord && isSpace(nextChar)) {
        endWord()
        inWord = false
      }
      i += 1
    }
    if (inWord || inDoubleQuote || inSingleQuote) {
      endWord()
    }
    buf
  }

 /* Calculates 'x' modulo 'mod', takes to consideration sign of x,
  * i.e. if 'x' is negative, than 'x' % 'mod' is negative too
  * so function return (x % mod) + mod in that case.
  */
  def nonNegativeMod(x: Int, mod: Int): Int = {
    val rawMod = x % mod
    rawMod + (if (rawMod < 0) mod else 0)
  }

  // Handles idiosyncrasies with hash (add more as required)
  // This method should be kept in sync with
  // org.apache.spark.network.util.JavaUtils#nonNegativeHash().
  def nonNegativeHash(obj: AnyRef): Int = {

    // Required ?
    if (obj eq null) return 0

    val hash = obj.hashCode
    // math.abs fails for Int.MinValue
    val hashAbs = if (Int.MinValue != hash) math.abs(hash) else 0

    // Nothing else to guard against ?
    hashAbs
  }

  /**
   * NaN-safe version of `java.lang.Double.compare()` which allows NaN values to be compared
   * according to semantics where NaN == NaN and NaN is greater than any non-NaN double.
   */
  def nanSafeCompareDoubles(x: Double, y: Double): Int = {
    val xIsNan: Boolean = java.lang.Double.isNaN(x)
    val yIsNan: Boolean = java.lang.Double.isNaN(y)
    if ((xIsNan && yIsNan) || (x == y)) 0
    else if (xIsNan) 1
    else if (yIsNan) -1
    else if (x > y) 1
    else -1
  }

  /**
   * NaN-safe version of `java.lang.Float.compare()` which allows NaN values to be compared
   * according to semantics where NaN == NaN and NaN is greater than any non-NaN float.
   */
  def nanSafeCompareFloats(x: Float, y: Float): Int = {
    val xIsNan: Boolean = java.lang.Float.isNaN(x)
    val yIsNan: Boolean = java.lang.Float.isNaN(y)
    if ((xIsNan && yIsNan) || (x == y)) 0
    else if (xIsNan) 1
    else if (yIsNan) -1
    else if (x > y) 1
    else -1
  }

  /**
   * Returns the system properties map that is thread-safe to iterator over. It gets the
   * properties which have been set explicitly, as well as those for which only a default value
   * has been defined.
   */
  def getSystemProperties: Map[String, String] = {
    System.getProperties.stringPropertyNames().asScala
      .map(key => (key, System.getProperty(key))).toMap
  }

  /**
   * Method executed for repeating a task for side effects.
   * Unlike a for comprehension, it permits JVM JIT optimization
   */
  def times(numIters: Int)(f: => Unit): Unit = {
    var i = 0
    while (i < numIters) {
      f
      i += 1
    }
  }

  /**
   * Timing method based on iterations that permit JVM JIT optimization.
   *
   * @param numIters number of iterations
   * @param f function to be executed. If prepare is not None, the running time of each call to f
   *          must be an order of magnitude longer than one millisecond for accurate timing.
   * @param prepare function to be executed before each call to f. Its running time doesn't count.
   * @return the total time across all iterations (not counting preparation time)
   */
  def timeIt(numIters: Int)(f: => Unit, prepare: Option[() => Unit] = None): Long = {
    if (prepare.isEmpty) {
      val start = System.currentTimeMillis
      times(numIters)(f)
      System.currentTimeMillis - start
    } else {
      var i = 0
      var sum = 0L
      while (i < numIters) {
        prepare.get.apply()
        val start = System.currentTimeMillis
        f
        sum += System.currentTimeMillis - start
        i += 1
      }
      sum
    }
  }

  /**
   * Counts the number of elements of an iterator using a while loop rather than calling
   * [[scala.collection.Iterator#size]] because it uses a for loop, which is slightly slower
   * in the current version of Scala.
   */
  def getIteratorSize[T](iterator: Iterator[T]): Long = {
    var count = 0L
    while (iterator.hasNext) {
      count += 1L
      iterator.next()
    }
    count
  }

  /**
   * Generate a zipWithIndex iterator, avoid index value overflowing problem
   * in scala's zipWithIndex
   */
  def getIteratorZipWithIndex[T](iterator: Iterator[T], startIndex: Long): Iterator[(T, Long)] = {
    new Iterator[(T, Long)] {
      require(startIndex >= 0, "startIndex should be >= 0.")
      var index: Long = startIndex - 1L
      def hasNext: Boolean = iterator.hasNext
      def next(): (T, Long) = {
        index += 1L
        (iterator.next(), index)
      }
    }
  }

  /**
   * Creates a symlink.
   *
   * @param src absolute path to the source
   * @param dst relative path for the destination
   */
  def symlink(src: File, dst: File): Unit = {
    if (!src.isAbsolute()) {
      throw new IOException("Source must be absolute")
    }
    if (dst.isAbsolute()) {
      throw new IOException("Destination must be relative")
    }
    Files.createSymbolicLink(dst.toPath, src.toPath)
  }


  /** Return the class name of the given object, removing all dollar signs */
  def getFormattedClassName(obj: AnyRef): String = {
    obj.getClass.getSimpleName.replace("$", "")
  }

  /** Return an option that translates JNothing to None */
  def jsonOption(json: JValue): Option[JValue] = {
    json match {
      case JNothing => None
      case value: JValue => Some(value)
    }
  }

  /** Return an empty JSON object */
  def emptyJson: JsonAST.JObject = JObject(List[JField]())

  /**
   * Return a Hadoop FileSystem with the scheme encoded in the given path.
   */
  def getHadoopFileSystem(path: URI, conf: Configuration): FileSystem = {
    FileSystem.get(path, conf)
  }

  /**
   * Return a Hadoop FileSystem with the scheme encoded in the given path.
   */
  def getHadoopFileSystem(path: String, conf: Configuration): FileSystem = {
    getHadoopFileSystem(new URI(path), conf)
  }

  /**
   * Return the absolute path of a file in the given directory.
   */
  def getFilePath(dir: File, fileName: String): Path = {
    assert(dir.isDirectory)
    val path = new File(dir, fileName).getAbsolutePath
    new Path(path)
  }

  /**
   * Whether the underlying operating system is Windows.
   */
  val isWindows = SystemUtils.IS_OS_WINDOWS

  /**
   * Whether the underlying operating system is Mac OS X.
   */
  val isMac = SystemUtils.IS_OS_MAC_OSX

  /**
   * Pattern for matching a Windows drive, which contains only a single alphabet character.
   */
  val windowsDrive = "([a-zA-Z])".r

  /**
   * Indicates whether Spark is currently running unit tests.
   */
  def isTesting: Boolean = {
    sys.env.contains("SPARK_TESTING") || sys.props.contains("spark.testing")
  }

  /**
   * Strip the directory from a path name
   */
  def stripDirectory(path: String): String = {
    new File(path).getName
  }

  /**
   * Terminates a process waiting for at most the specified duration.
   *
   * @return the process exit value if it was successfully terminated, else None
   */
  def terminateProcess(process: Process, timeoutMs: Long): Option[Int] = {
    // Politely destroy first
    process.destroy()

    if (waitForProcess(process, timeoutMs)) {
      // Successful exit
      Option(process.exitValue())
    } else {
      // Java 8 added a new API which will more forcibly kill the process. Use that if available.
      try {
        classOf[Process].getMethod("destroyForcibly").invoke(process)
      } catch {
        case _: NoSuchMethodException => return None // Not available; give up
        case NonFatal(e) => logWarning("Exception when attempting to kill process", e)
      }
      // Wait, again, although this really should return almost immediately
      if (waitForProcess(process, timeoutMs)) {
        Option(process.exitValue())
      } else {
        logWarning("Timed out waiting to forcibly kill process")
        None
      }
    }
  }

  /**
   * Wait for a process to terminate for at most the specified duration.
   *
   * @return whether the process actually terminated before the given timeout.
   */
  def waitForProcess(process: Process, timeoutMs: Long): Boolean = {
    try {
      // Use Java 8 method if available
      classOf[Process].getMethod("waitFor", java.lang.Long.TYPE, classOf[TimeUnit])
        .invoke(process, timeoutMs.asInstanceOf[java.lang.Long], TimeUnit.MILLISECONDS)
        .asInstanceOf[Boolean]
    } catch {
      case _: NoSuchMethodException =>
        // Otherwise implement it manually
        var terminated = false
        val startTime = System.currentTimeMillis
        while (!terminated) {
          try {
            process.exitValue()
            terminated = true
          } catch {
            case e: IllegalThreadStateException =>
              // Process not terminated yet
              if (System.currentTimeMillis - startTime > timeoutMs) {
                return false
              }
              Thread.sleep(100)
          }
        }
        true
    }
  }

  /**
   * Return the stderr of a process after waiting for the process to terminate.
   * If the process does not terminate within the specified timeout, return None.
   */
  def getStderr(process: Process, timeoutMs: Long): Option[String] = {
    val terminated = Utils.waitForProcess(process, timeoutMs)
    if (terminated) {
      Some(Source.fromInputStream(process.getErrorStream).getLines().mkString("\n"))
    } else {
      None
    }
  }

  /**
   * Execute the given block, logging and re-throwing any uncaught exception.
   * This is particularly useful for wrapping code that runs in a thread, to ensure
   * that exceptions are printed, and to avoid having to catch Throwable.
   */
  def logUncaughtExceptions[T](f: => T): T = {
    try {
      f
    } catch {
      case ct: ControlThrowable =>
        throw ct
      case t: Throwable =>
        logError(s"Uncaught exception in thread ${Thread.currentThread().getName}", t)
        throw t
    }
  }

  /** Executes the given block in a Try, logging any uncaught exceptions. */
  def tryLog[T](f: => T): Try[T] = {
    try {
      val res = f
      scala.util.Success(res)
    } catch {
      case ct: ControlThrowable =>
        throw ct
      case t: Throwable =>
        logError(s"Uncaught exception in thread ${Thread.currentThread().getName}", t)
        scala.util.Failure(t)
    }
  }

  /** Returns true if the given exception was fatal. See docs for scala.util.control.NonFatal. */
  def isFatalError(e: Throwable): Boolean = {
    e match {
      case NonFatal(_) |
           _: InterruptedException |
           _: NotImplementedError |
           _: ControlThrowable |
           _: LinkageError =>
        false
      case _ =>
        true
    }
  }

  /**
   * Return a well-formed URI for the file described by a user input string.
   *
   * If the supplied path does not contain a scheme, or is a relative path, it will be
   * converted into an absolute path with a file:// scheme.
   */
  def resolveURI(path: String): URI = {
    try {
      val uri = new URI(path)
      if (uri.getScheme() != null) {
        return uri
      }
      // make sure to handle if the path has a fragment (applies to yarn
      // distributed cache)
      if (uri.getFragment() != null) {
        val absoluteURI = new File(uri.getPath()).getAbsoluteFile().toURI()
        return new URI(absoluteURI.getScheme(), absoluteURI.getHost(), absoluteURI.getPath(),
          uri.getFragment())
      }
    } catch {
      case e: URISyntaxException =>
    }
    new File(path).getAbsoluteFile().toURI()
  }

  /** Resolve a comma-separated list of paths. */
  def resolveURIs(paths: String): String = {
    if (paths == null || paths.trim.isEmpty) {
      ""
    } else {
      paths.split(",").filter(_.trim.nonEmpty).map { p => Utils.resolveURI(p) }.mkString(",")
    }
  }

  /** Return all non-local paths from a comma-separated list of paths. */
  def nonLocalPaths(paths: String, testWindows: Boolean = false): Array[String] = {
    val windows = isWindows || testWindows
    if (paths == null || paths.trim.isEmpty) {
      Array.empty
    } else {
      paths.split(",").filter { p =>
        val uri = resolveURI(p)
        Option(uri.getScheme).getOrElse("file") match {
          case windowsDrive(d) if windows => false
          case "local" | "file" => false
          case _ => true
        }
      }
    }
  }

  /**
   * Load default Spark properties from the given file. If no file is provided,
   * use the common defaults file. This mutates state in the given SparkConf and
   * in this JVM's system properties if the config specified in the file is not
   * already set. Return the path of the properties file used.
   */
  def loadDefaultSparkProperties(conf: SparkConf, filePath: String = null): String = {
    val path = Option(filePath).getOrElse(getDefaultPropertiesFile())
    Option(path).foreach { confFile =>
      getPropertiesFromFile(confFile).filter { case (k, v) =>
        k.startsWith("spark.")
      }.foreach { case (k, v) =>
        conf.setIfMissing(k, v)
        sys.props.getOrElseUpdate(k, v)
      }
    }
    path
  }

  /** Load properties present in the given file. */
  def getPropertiesFromFile(filename: String): Map[String, String] = {
    val file = new File(filename)
    require(file.exists(), s"Properties file $file does not exist")
    require(file.isFile(), s"Properties file $file is not a normal file")

    val inReader = new InputStreamReader(new FileInputStream(file), StandardCharsets.UTF_8)
    try {
      val properties = new Properties()
      properties.load(inReader)
      properties.stringPropertyNames().asScala.map(
        k => (k, properties.getProperty(k).trim)).toMap
    } catch {
      case e: IOException =>
        throw new SparkException(s"Failed when loading Spark properties from $filename", e)
    } finally {
      inReader.close()
    }
  }

  /** Return the path of the default Spark properties file. */
  def getDefaultPropertiesFile(env: Map[String, String] = sys.env): String = {
    env.get("SPARK_CONF_DIR")
      .orElse(env.get("SPARK_HOME").map { t => s"$t${File.separator}conf" })
      .map { t => new File(s"$t${File.separator}spark-defaults.conf")}
      .filter(_.isFile)
      .map(_.getAbsolutePath)
      .orNull
  }

  /**
   * Return a nice string representation of the exception. It will call "printStackTrace" to
   * recursively generate the stack trace including the exception and its causes.
   */
  def exceptionString(e: Throwable): String = {
    if (e == null) {
      ""
    } else {
      // Use e.printStackTrace here because e.getStackTrace doesn't include the cause
      val stringWriter = new StringWriter()
      e.printStackTrace(new PrintWriter(stringWriter))
      stringWriter.toString
    }
  }

  private implicit class Lock(lock: LockInfo) {
    def lockString: String = {
      lock match {
        case monitor: MonitorInfo =>
          s"Monitor(${lock.getClassName}@${lock.getIdentityHashCode}})"
        case _ =>
          s"Lock(${lock.getClassName}@${lock.getIdentityHashCode}})"
      }
    }
  }

  /** Return a thread dump of all threads' stacktraces.  Used to capture dumps for the web UI */
  def getThreadDump(): Array[ThreadStackTrace] = {
    // We need to filter out null values here because dumpAllThreads() may return null array
    // elements for threads that are dead / don't exist.
    val threadInfos = ManagementFactory.getThreadMXBean.dumpAllThreads(true, true).filter(_ != null)
    threadInfos.sortBy(_.getThreadId).map(threadInfoToThreadStackTrace)
  }

  def getThreadDumpForThread(threadId: Long): Option[ThreadStackTrace] = {
    if (threadId <= 0) {
      None
    } else {
      // The Int.MaxValue here requests the entire untruncated stack trace of the thread:
      val threadInfo =
        Option(ManagementFactory.getThreadMXBean.getThreadInfo(threadId, Int.MaxValue))
      threadInfo.map(threadInfoToThreadStackTrace)
    }
  }

  def getMetrics(): Array[Metric] = {
    var metrics = ArrayBuffer[Metric]()

    val registry = SparkEnv.get.metricsSystem.getMetricRegistry
    registry.getGauges.asScala.foreach(x => {
      metrics += Metric(x._1.replaceAll("application_[0-9]+_[0-9]+\\.", ""),
        formatMetric(x._2.getValue))
    })

    metrics.toArray
  }

  def formatMetric(value: Any): String = {
    value match {
      case l: Long if (l > 1) =>
        bytesToString(l)
      case d: Double if (d > 0 && d < 1) =>
        f"${d * 100}%1.2f" + "%"
      case f: Float if (f > 0 && f < 1) =>
        f"${f * 100}%1.2f" + "%"
      case _ =>
        value.toString
    }
  }

  private def threadInfoToThreadStackTrace(threadInfo: ThreadInfo): ThreadStackTrace = {
    val monitors = threadInfo.getLockedMonitors.map(m => m.getLockedStackFrame -> m).toMap
    val stackTrace = threadInfo.getStackTrace.map { frame =>
      monitors.get(frame) match {
        case Some(monitor) =>
          monitor.getLockedStackFrame.toString + s" => holding ${monitor.lockString}"
        case None =>
          frame.toString
      }
    }.mkString("\n")

    // use a set to dedup re-entrant locks that are held at multiple places
    val heldLocks =
      (threadInfo.getLockedSynchronizers ++ threadInfo.getLockedMonitors).map(_.lockString).toSet

    ThreadStackTrace(
      threadId = threadInfo.getThreadId,
      threadName = threadInfo.getThreadName,
      threadState = threadInfo.getThreadState,
      stackTrace = stackTrace,
      blockedByThreadId =
        if (threadInfo.getLockOwnerId < 0) None else Some(threadInfo.getLockOwnerId),
      blockedByLock = Option(threadInfo.getLockInfo).map(_.lockString).getOrElse(""),
      holdingLocks = heldLocks.toSeq)
  }

  /**
   * Convert all spark properties set in the given SparkConf to a sequence of java options.
   */
  def sparkJavaOpts(conf: SparkConf, filterKey: (String => Boolean) = _ => true): Seq[String] = {
    conf.getAll
      .filter { case (k, _) => filterKey(k) }
      .map { case (k, v) => s"-D$k=$v" }
  }

  /**
   * Maximum number of retries when binding to a port before giving up.
   */
  def portMaxRetries(conf: SparkConf): Int = {
    val maxRetries = conf.getOption("spark.port.maxRetries").map(_.toInt)
    if (conf.contains("spark.testing")) {
      // Set a higher number of retries for tests...
      maxRetries.getOrElse(100)
    } else {
      maxRetries.getOrElse(16)
    }
  }

  /**
   * Attempt to start a service on the given port, or fail after a number of attempts.
   * Each subsequent attempt uses 1 + the port used in the previous attempt (unless the port is 0).
   *
   * @param startPort The initial port to start the service on.
   * @param startService Function to start service on a given port.
   *                     This is expected to throw java.net.BindException on port collision.
   * @param conf A SparkConf used to get the maximum number of retries when binding to a port.
   * @param serviceName Name of the service.
   * @return (service: T, port: Int)
   */
  def startServiceOnPort[T](
      startPort: Int,
      startService: Int => (T, Int),
      conf: SparkConf,
      serviceName: String = ""): (T, Int) = {

    require(startPort == 0 || (1024 <= startPort && startPort < 65536),
      "startPort should be between 1024 and 65535 (inclusive), or 0 for a random free port.")

    val serviceString = if (serviceName.isEmpty) "" else s" '$serviceName'"
    val maxRetries = portMaxRetries(conf)
    for (offset <- 0 to maxRetries) {
      // Do not increment port if startPort is 0, which is treated as a special port
      val tryPort = if (startPort == 0) {
        startPort
      } else {
        // If the new port wraps around, do not try a privilege port
        ((startPort + offset - 1024) % (65536 - 1024)) + 1024
      }
      try {
        val (service, port) = startService(tryPort)
        logInfo(s"Successfully started service$serviceString on port $port.")
        return (service, port)
      } catch {
        case e: Exception if isBindCollision(e) =>
          if (offset >= maxRetries) {
            val exceptionMessage = s"${e.getMessage}: Service$serviceString failed after " +
              s"$maxRetries retries (starting from $startPort)! Consider explicitly setting " +
              s"the appropriate port for the service$serviceString (for example spark.ui.port " +
              s"for SparkUI) to an available port or increasing spark.port.maxRetries."
            val exception = new BindException(exceptionMessage)
            // restore original stack trace
            exception.setStackTrace(e.getStackTrace)
            throw exception
          }
          logWarning(s"Service$serviceString could not bind on port $tryPort. " +
            s"Attempting port ${tryPort + 1}.")
      }
    }
    // Should never happen
    throw new SparkException(s"Failed to start service$serviceString on port $startPort")
  }

  /**
   * Return whether the exception is caused by an address-port collision when binding.
   */
  def isBindCollision(exception: Throwable): Boolean = {
    exception match {
      case e: BindException =>
        if (e.getMessage != null) {
          return true
        }
        isBindCollision(e.getCause)
      case e: MultiException =>
        e.getThrowables.asScala.exists(isBindCollision)
      case e: NativeIoException =>
        (e.getMessage != null && e.getMessage.startsWith("bind() failed: ")) ||
          isBindCollision(e.getCause)
      case e: Exception => isBindCollision(e.getCause)
      case _ => false
    }
  }

  /**
   * configure a new log4j level
   */
  def setLogLevel(l: org.apache.log4j.Level) {
    org.apache.log4j.Logger.getRootLogger().setLevel(l)
  }

  /**
   * config a log4j properties used for testsuite
   */
  def configTestLog4j(level: String): Unit = {
    val pro = new Properties()
    pro.put("log4j.rootLogger", s"$level, console")
    pro.put("log4j.appender.console", "org.apache.log4j.ConsoleAppender")
    pro.put("log4j.appender.console.target", "System.err")
    pro.put("log4j.appender.console.layout", "org.apache.log4j.PatternLayout")
    pro.put("log4j.appender.console.layout.ConversionPattern",
      "%d{yy/MM/dd HH:mm:ss} %p %c{1}: %m%n")
    PropertyConfigurator.configure(pro)
  }

  /**
   * If the given URL connection is HttpsURLConnection, it sets the SSL socket factory and
   * the host verifier from the given security manager.
   */
  def setupSecureURLConnection(urlConnection: URLConnection, sm: SecurityManager): URLConnection = {
    urlConnection match {
      case https: HttpsURLConnection =>
        sm.sslSocketFactory.foreach(https.setSSLSocketFactory)
        sm.hostnameVerifier.foreach(https.setHostnameVerifier)
        https
      case connection => connection
    }
  }

  def invoke(
      clazz: Class[_],
      obj: AnyRef,
      methodName: String,
      args: (Class[_], AnyRef)*): AnyRef = {
    val (types, values) = args.unzip
    val method = clazz.getDeclaredMethod(methodName, types: _*)
    method.setAccessible(true)
    method.invoke(obj, values.toSeq: _*)
  }

  // Limit of bytes for total size of results (default is 1GB)
  def getMaxResultSize(conf: SparkConf): Long = {
    memoryStringToMb(conf.get("spark.driver.maxResultSize", "1g")).toLong << 20
  }

  /**
   * Return the current system LD_LIBRARY_PATH name
   */
  def libraryPathEnvName: String = {
    if (isWindows) {
      "PATH"
    } else if (isMac) {
      "DYLD_LIBRARY_PATH"
    } else {
      "LD_LIBRARY_PATH"
    }
  }

  /**
   * Return the prefix of a command that appends the given library paths to the
   * system-specific library path environment variable. On Unix, for instance,
   * this returns the string LD_LIBRARY_PATH="path1:path2:$LD_LIBRARY_PATH".
   */
  def libraryPathEnvPrefix(libraryPaths: Seq[String]): String = {
    val libraryPathScriptVar = if (isWindows) {
      s"%${libraryPathEnvName}%"
    } else {
      "$" + libraryPathEnvName
    }
    val libraryPath = (libraryPaths :+ libraryPathScriptVar).mkString("\"",
      File.pathSeparator, "\"")
    val ampersand = if (Utils.isWindows) {
      " &"
    } else {
      ""
    }
    s"$libraryPathEnvName=$libraryPath$ampersand"
  }

  /**
   * Return the value of a config either through the SparkConf or the Hadoop configuration
   * if this is Yarn mode. In the latter case, this defaults to the value set through SparkConf
   * if the key is not set in the Hadoop configuration.
   */
  def getSparkOrYarnConfig(conf: SparkConf, key: String, default: String): String = {
    val sparkValue = conf.get(key, default)
    if (SparkHadoopUtil.get.isYarnMode) {
      SparkHadoopUtil.get.newConfiguration(conf).get(key, sparkValue)
    } else {
      sparkValue
    }
  }

  /**
   * Return a pair of host and port extracted from the `sparkUrl`.
   *
   * A spark url (`spark://host:port`) is a special URI that its scheme is `spark` and only contains
   * host and port.
   *
   * @throws org.apache.spark.SparkException if sparkUrl is invalid.
   */
  @throws(classOf[SparkException])
  def extractHostPortFromSparkUrl(sparkUrl: String): (String, Int) = {
    try {
      val uri = new java.net.URI(sparkUrl)
      val host = uri.getHost
      val port = uri.getPort
      if (uri.getScheme != "spark" ||
        host == null ||
        port < 0 ||
        (uri.getPath != null && !uri.getPath.isEmpty) || // uri.getPath returns "" instead of null
        uri.getFragment != null ||
        uri.getQuery != null ||
        uri.getUserInfo != null) {
        throw new SparkException("Invalid master URL: " + sparkUrl)
      }
      (host, port)
    } catch {
      case e: java.net.URISyntaxException =>
        throw new SparkException("Invalid master URL: " + sparkUrl, e)
    }
  }

  /**
   * Returns the current user name. This is the currently logged in user, unless that's been
   * overridden by the `SPARK_USER` environment variable.
   */
  def getCurrentUserName(): String = {
    Option(System.getenv("SPARK_USER"))
      .getOrElse(UserGroupInformation.getCurrentUser().getShortUserName())
  }

  val EMPTY_USER_GROUPS = Set[String]()

  // Returns the groups to which the current user belongs.
  def getCurrentUserGroups(sparkConf: SparkConf, username: String): Set[String] = {
    val groupProviderClassName = sparkConf.get("spark.user.groups.mapping",
      "org.apache.spark.security.ShellBasedGroupsMappingProvider")
    if (groupProviderClassName != "") {
      try {
        val groupMappingServiceProvider = classForName(groupProviderClassName).newInstance.
          asInstanceOf[org.apache.spark.security.GroupMappingServiceProvider]
        val currentUserGroups = groupMappingServiceProvider.getGroups(username)
        return currentUserGroups
      } catch {
        case e: Exception => logError(s"Error getting groups for user=$username", e)
      }
    }
    EMPTY_USER_GROUPS
  }

  /**
   * Split the comma delimited string of master URLs into a list.
   * For instance, "spark://abc,def" becomes [spark://abc, spark://def].
   */
  def parseStandaloneMasterUrls(masterUrls: String): Array[String] = {
    masterUrls.stripPrefix("spark://").split(",").map("spark://" + _)
  }

  /** An identifier that backup masters use in their responses. */
  val BACKUP_STANDALONE_MASTER_PREFIX = "Current state is not alive"

  /** Return true if the response message is sent from a backup Master on standby. */
  def responseFromBackup(msg: String): Boolean = {
    msg.startsWith(BACKUP_STANDALONE_MASTER_PREFIX)
  }

  /**
   * To avoid calling `Utils.getCallSite` for every single RDD we create in the body,
   * set a dummy call site that RDDs use instead. This is for performance optimization.
   */
  def withDummyCallSite[T](sc: SparkContext)(body: => T): T = {
    val oldShortCallSite = sc.getLocalProperty(CallSite.SHORT_FORM)
    val oldLongCallSite = sc.getLocalProperty(CallSite.LONG_FORM)
    try {
      sc.setLocalProperty(CallSite.SHORT_FORM, "")
      sc.setLocalProperty(CallSite.LONG_FORM, "")
      body
    } finally {
      // Restore the old ones here
      sc.setLocalProperty(CallSite.SHORT_FORM, oldShortCallSite)
      sc.setLocalProperty(CallSite.LONG_FORM, oldLongCallSite)
    }
  }

  /**
   * Return whether the specified file is a parent directory of the child file.
   */
  @tailrec
  def isInDirectory(parent: File, child: File): Boolean = {
    if (child == null || parent == null) {
      return false
    }
    if (!child.exists() || !parent.exists() || !parent.isDirectory()) {
      return false
    }
    if (parent.equals(child)) {
      return true
    }
    isInDirectory(parent, child.getParentFile)
  }


  /**
   *
   * @return whether it is local mode
   */
  def isLocalMaster(conf: SparkConf): Boolean = {
    val master = conf.get("spark.master", "")
    master == "local" || master.startsWith("local[")
  }

  /**
   * Return whether dynamic allocation is enabled in the given conf.
   */
  def isDynamicAllocationEnabled(conf: SparkConf): Boolean = {
    val dynamicAllocationEnabled = conf.getBoolean("spark.dynamicAllocation.enabled", false)
    dynamicAllocationEnabled &&
      (!isLocalMaster(conf) || conf.getBoolean("spark.dynamicAllocation.testing", false))
  }

  /**
   * Return the initial number of executors for dynamic allocation.
   */
  def getDynamicAllocationInitialExecutors(conf: SparkConf): Int = {
    if (conf.get(DYN_ALLOCATION_INITIAL_EXECUTORS) < conf.get(DYN_ALLOCATION_MIN_EXECUTORS)) {
      logWarning(s"${DYN_ALLOCATION_INITIAL_EXECUTORS.key} less than " +
        s"${DYN_ALLOCATION_MIN_EXECUTORS.key} is invalid, ignoring its setting, " +
          "please update your configs.")
    }

    if (conf.get(EXECUTOR_INSTANCES).getOrElse(0) < conf.get(DYN_ALLOCATION_MIN_EXECUTORS)) {
      logWarning(s"${EXECUTOR_INSTANCES.key} less than " +
        s"${DYN_ALLOCATION_MIN_EXECUTORS.key} is invalid, ignoring its setting, " +
          "please update your configs.")
    }

    val initialExecutors = Seq(
      conf.get(DYN_ALLOCATION_MIN_EXECUTORS),
      conf.get(DYN_ALLOCATION_INITIAL_EXECUTORS),
      conf.get(EXECUTOR_INSTANCES).getOrElse(0)).max

    logInfo(s"Using initial executors = $initialExecutors, max of " +
      s"${DYN_ALLOCATION_INITIAL_EXECUTORS.key}, ${DYN_ALLOCATION_MIN_EXECUTORS.key} and " +
        s"${EXECUTOR_INSTANCES.key}")
    initialExecutors
  }

  def tryWithResource[R <: Closeable, T](createResource: => R)(f: R => T): T = {
    val resource = createResource
    try f.apply(resource) finally resource.close()
  }

  /**
   * Returns a path of temporary file which is in the same directory with `path`.
   */
  def tempFileWith(path: File): File = {
    new File(path.getAbsolutePath + "." + UUID.randomUUID())
  }

  /**
   * Returns the name of this JVM process. This is OS dependent but typically (OSX, Linux, Windows),
   * this is formatted as PID@hostname.
   */
  def getProcessName(): String = {
    ManagementFactory.getRuntimeMXBean().getName()
  }

  /**
   * Utility function that should be called early in `main()` for daemons to set up some common
   * diagnostic state.
   */
  def initDaemon(log: Logger): Unit = {
    log.info(s"Started daemon with process name: ${Utils.getProcessName()}")
    SignalUtils.registerLogger(log)
  }

  /**
   * Unions two comma-separated lists of files and filters out empty strings.
   */
  def unionFileLists(leftList: Option[String], rightList: Option[String]): Set[String] = {
    var allFiles = Set[String]()
    leftList.foreach { value => allFiles ++= value.split(",") }
    rightList.foreach { value => allFiles ++= value.split(",") }
    allFiles.filter { _.nonEmpty }
  }

  /**
   * In YARN mode this method returns a union of the jar files pointed by "spark.jars" and the
   * "spark.yarn.dist.jars" properties, while in other modes it returns the jar files pointed by
   * only the "spark.jars" property.
   */
  def getUserJars(conf: SparkConf, isShell: Boolean = false): Seq[String] = {
    val sparkJars = conf.getOption("spark.jars")
    if (conf.get("spark.master") == "yarn" && isShell) {
      val yarnJars = conf.getOption("spark.yarn.dist.jars")
      unionFileLists(sparkJars, yarnJars).toSeq
    } else {
      sparkJars.map(_.split(",")).map(_.filter(_.nonEmpty)).toSeq.flatten
    }
  }

  private[util] val REDACTION_REPLACEMENT_TEXT = "*********(redacted)"

  def redact(conf: SparkConf, kvs: Seq[(String, String)]): Seq[(String, String)] = {
    val redactionPattern = conf.get(SECRET_REDACTION_PATTERN).r
    redact(redactionPattern, kvs)
  }

  private def redact(redactionPattern: Regex, kvs: Seq[(String, String)]): Seq[(String, String)] = {
    kvs.map { kv =>
      redactionPattern.findFirstIn(kv._1)
        .map { _ => (kv._1, REDACTION_REPLACEMENT_TEXT) }
        .getOrElse(kv)
    }
  }

  /**
   * Looks up the redaction regex from within the key value pairs and uses it to redact the rest
   * of the key value pairs. No care is taken to make sure the redaction property itself is not
   * redacted. So theoretically, the property itself could be configured to redact its own value
   * when printing.
   */
  def redact(kvs: Map[String, String]): Seq[(String, String)] = {
    val redactionPattern = kvs.getOrElse(
      SECRET_REDACTION_PATTERN.key,
      SECRET_REDACTION_PATTERN.defaultValueString
    ).r
    redact(redactionPattern, kvs.toArray)
  }

}

private[util] object CallerContext extends Logging {
  val callerContextSupported: Boolean = {
    SparkHadoopUtil.get.conf.getBoolean("hadoop.caller.context.enabled", false) && {
      try {
        Utils.classForName("org.apache.hadoop.ipc.CallerContext")
        Utils.classForName("org.apache.hadoop.ipc.CallerContext$Builder")
        true
      } catch {
        case _: ClassNotFoundException =>
          false
        case NonFatal(e) =>
          logWarning("Fail to load the CallerContext class", e)
          false
      }
    }
  }
}

/**
 * An utility class used to set up Spark caller contexts to HDFS and Yarn. The `context` will be
 * constructed by parameters passed in.
 * When Spark applications run on Yarn and HDFS, its caller contexts will be written into Yarn RM
 * audit log and hdfs-audit.log. That can help users to better diagnose and understand how
 * specific applications impacting parts of the Hadoop system and potential problems they may be
 * creating (e.g. overloading NN). As HDFS mentioned in HDFS-9184, for a given HDFS operation, it's
 * very helpful to track which upper level job issues it.
 *
 * @param from who sets up the caller context (TASK, CLIENT, APPMASTER)
 *
 * The parameters below are optional:
 * @param appId id of the app this task belongs to
 * @param appAttemptId attempt id of the app this task belongs to
 * @param jobId id of the job this task belongs to
 * @param stageId id of the stage this task belongs to
 * @param stageAttemptId attempt id of the stage this task belongs to
 * @param taskId task id
 * @param taskAttemptNumber task attempt id
 */
private[spark] class CallerContext(
   from: String,
   appId: Option[String] = None,
   appAttemptId: Option[String] = None,
   jobId: Option[Int] = None,
   stageId: Option[Int] = None,
   stageAttemptId: Option[Int] = None,
   taskId: Option[Long] = None,
   taskAttemptNumber: Option[Int] = None) extends Logging {

   val appIdStr = if (appId.isDefined) s"_${appId.get}" else ""
   val appAttemptIdStr = if (appAttemptId.isDefined) s"_${appAttemptId.get}" else ""
   val jobIdStr = if (jobId.isDefined) s"_JId_${jobId.get}" else ""
   val stageIdStr = if (stageId.isDefined) s"_SId_${stageId.get}" else ""
   val stageAttemptIdStr = if (stageAttemptId.isDefined) s"_${stageAttemptId.get}" else ""
   val taskIdStr = if (taskId.isDefined) s"_TId_${taskId.get}" else ""
   val taskAttemptNumberStr =
     if (taskAttemptNumber.isDefined) s"_${taskAttemptNumber.get}" else ""

   val context = "SPARK_" + from + appIdStr + appAttemptIdStr +
     jobIdStr + stageIdStr + stageAttemptIdStr + taskIdStr + taskAttemptNumberStr

  /**
   * Set up the caller context [[context]] by invoking Hadoop CallerContext API of
   * [[org.apache.hadoop.ipc.CallerContext]], which was added in hadoop 2.8.
   */
  def setCurrentContext(): Unit = {
    if (CallerContext.callerContextSupported) {
      try {
        val callerContext = Utils.classForName("org.apache.hadoop.ipc.CallerContext")
        val builder = Utils.classForName("org.apache.hadoop.ipc.CallerContext$Builder")
        val builderInst = builder.getConstructor(classOf[String]).newInstance(context)
        val hdfsContext = builder.getMethod("build").invoke(builderInst)
        callerContext.getMethod("setCurrent", callerContext).invoke(null, hdfsContext)
      } catch {
        case NonFatal(e) =>
          logWarning("Fail to set Spark caller context", e)
      }
    }
  }
}

/**
 * A utility class to redirect the child process's stdout or stderr.
 */
private[spark] class RedirectThread(
    in: InputStream,
    out: OutputStream,
    name: String,
    propagateEof: Boolean = false)
  extends Thread(name) {

  setDaemon(true)
  override def run() {
    scala.util.control.Exception.ignoring(classOf[IOException]) {
      // FIXME: We copy the stream on the level of bytes to avoid encoding problems.
      Utils.tryWithSafeFinally {
        val buf = new Array[Byte](1024)
        var len = in.read(buf)
        while (len != -1) {
          out.write(buf, 0, len)
          out.flush()
          len = in.read(buf)
        }
      } {
        if (propagateEof) {
          out.close()
        }
      }
    }
  }
}

/**
 * An [[OutputStream]] that will store the last 10 kilobytes (by default) written to it
 * in a circular buffer. The current contents of the buffer can be accessed using
 * the toString method.
 */
private[spark] class CircularBuffer(sizeInBytes: Int = 10240) extends java.io.OutputStream {
  private var pos: Int = 0
  private var isBufferFull = false
  private val buffer = new Array[Byte](sizeInBytes)

  def write(input: Int): Unit = {
    buffer(pos) = input.toByte
    pos = (pos + 1) % buffer.length
    isBufferFull = isBufferFull || (pos == 0)
  }

  override def toString: String = {
    if (!isBufferFull) {
      return new String(buffer, 0, pos, StandardCharsets.UTF_8)
    }

    val nonCircularBuffer = new Array[Byte](sizeInBytes)
    System.arraycopy(buffer, pos, nonCircularBuffer, 0, buffer.length - pos)
    System.arraycopy(buffer, 0, nonCircularBuffer, buffer.length - pos, pos)
    new String(nonCircularBuffer, StandardCharsets.UTF_8)
  }
}<|MERGE_RESOLUTION|>--- conflicted
+++ resolved
@@ -62,10 +62,6 @@
 import org.apache.spark.internal.config._
 import org.apache.spark.network.util.JavaUtils
 import org.apache.spark.serializer.{DeserializationStream, SerializationStream, SerializerInstance}
-<<<<<<< HEAD
-
-=======
->>>>>>> e49c997f
 
 /** CallSite represents a place in user code. It can have a short and a long form. */
 private[spark] case class CallSite(shortForm: String, longForm: String)
@@ -724,8 +720,7 @@
 
   /**
    * Validate that a given URI is actually a valid URL as well.
-    *
-    * @param uri The URI to validate
+   * @param uri The URI to validate
    */
   @throws[MalformedURLException]("when the URI is an invalid URL")
   def validateURL(uri: URI): Unit = {
