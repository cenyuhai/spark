--- conflicted
+++ resolved
@@ -20,10 +20,6 @@
 import java.io._
 import java.nio.{ByteBuffer, MappedByteBuffer}
 import java.util.concurrent.ConcurrentHashMap
-<<<<<<< HEAD
-
-=======
->>>>>>> fd2da7b9
 
 import scala.collection.mutable.{ArrayBuffer, HashMap}
 import scala.concurrent.duration._
@@ -170,13 +166,8 @@
    * loaded yet. */
   private lazy val compressionCodec: CompressionCodec = CompressionCodec.createCodec(conf)
 
-<<<<<<< HEAD
-  // Removing blocks
-  private val pendingToRemove = new ConcurrentHashMap[BlockId, Long]()
-=======
   // Blocks are removing by another thread
   val pendingToRemove = new ConcurrentHashMap[BlockId, Long]()
->>>>>>> fd2da7b9
 
   private val NON_TASK_WRITER = -1024L
 
@@ -1041,22 +1032,6 @@
     val info = blockInfo.get(blockId).orNull
 
     // If the block has not already been dropped
-<<<<<<< HEAD
-    if (info != null && !pendingToRemove.containsKey(blockId)) {
-      info.synchronized {
-        // required ? As of now, this will be invoked only for blocks which are ready
-        // But in case this changes in future, adding for consistency sake.
-        if (!info.waitForReady()) {
-          // If we get here, the block write failed.
-          logWarning(s"Block $blockId was marked as failure. Nothing to drop")
-          return None
-        } else if (blockInfo.get(blockId).isEmpty) {
-          logWarning(s"Block $blockId was already dropped.")
-          return None
-        }
-        var blockIsUpdated = false
-        val level = info.level
-=======
     if (info != null && pendingToRemove.putIfAbsent(blockId, currentTaskAttemptId) == 0L) {
       try {
         info.synchronized {
@@ -1072,7 +1047,6 @@
           }
           var blockIsUpdated = false
           val level = info.level
->>>>>>> fd2da7b9
 
           // Drop to disk, if storage level requires
           if (level.useDisk && !diskStore.contains(blockId)) {
@@ -1085,22 +1059,6 @@
             }
             blockIsUpdated = true
           }
-<<<<<<< HEAD
-          blockIsUpdated = true
-        }
-        pendingToRemove.put(blockId, currentTaskAttemptId)
-
-        // Actually drop from memory store
-        val droppedMemorySize =
-          if (memoryStore.contains(blockId)) memoryStore.getSize(blockId) else 0L
-        val blockIsRemoved = memoryStore.remove(blockId)
-        pendingToRemove.remove(blockId)
-        if (blockIsRemoved) {
-          blockIsUpdated = true
-        } else {
-          logWarning(s"Block $blockId could not be dropped from memory as it does not exist")
-        }
-=======
 
           // Actually drop from memory store
           val droppedMemorySize =
@@ -1111,7 +1069,6 @@
           } else {
             logWarning(s"Block $blockId could not be dropped from memory as it does not exist")
           }
->>>>>>> fd2da7b9
 
           val status = getCurrentBlockStatus(blockId, info)
           if (info.tellMaster) {
@@ -1163,7 +1120,29 @@
   def removeBlock(blockId: BlockId, tellMaster: Boolean = true): Unit = {
     logDebug(s"Removing block $blockId")
     val info = blockInfo.get(blockId).orNull
-<<<<<<< HEAD
+    if (info != null && pendingToRemove.putIfAbsent(blockId, currentTaskAttemptId) == 0L) {
+      try {
+        info.synchronized {
+          val level = info.level
+          // Removals are idempotent in disk store and memory store. At worst, we get a warning.
+          val removedFromMemory = if (level.useMemory) memoryStore.remove(blockId) else false
+          val removedFromDisk = if (level.useDisk) diskStore.remove(blockId) else false
+          val removedFromExternalBlockStore =
+            if (externalBlockStoreInitialized) externalBlockStore.remove(blockId) else false
+          if (!removedFromMemory && !removedFromDisk && !removedFromExternalBlockStore) {
+            logWarning(s"Block $blockId could not be removed as it was not found in either " +
+              "the disk, memory, or external block store")
+          }
+          blockInfo.remove(blockId)
+          val status = getCurrentBlockStatus(blockId, info)
+          if (tellMaster && info.tellMaster) {
+            reportBlockStatus(blockId, info, status)
+          }
+          Option(TaskContext.get()).foreach { tc =>
+            val metrics = tc.taskMetrics()
+            val lastUpdatedBlocks = metrics.updatedBlocks.getOrElse(Seq[(BlockId, BlockStatus)]())
+            metrics.updatedBlocks = Some(lastUpdatedBlocks ++ Seq((blockId, status)))
+          }
     if (info != null && !pendingToRemove.containsKey(blockId)) {
       pendingToRemove.put(blockId, currentTaskAttemptId)
       info.synchronized {
@@ -1187,31 +1166,6 @@
           val metrics = tc.taskMetrics()
           val lastUpdatedBlocks = metrics.updatedBlocks.getOrElse(Seq[(BlockId, BlockStatus)]())
           metrics.updatedBlocks = Some(lastUpdatedBlocks ++ Seq((blockId, status)))
-=======
-    if (info != null && pendingToRemove.putIfAbsent(blockId, currentTaskAttemptId) == 0L) {
-      try {
-        info.synchronized {
-          val level = info.level
-          // Removals are idempotent in disk store and memory store. At worst, we get a warning.
-          val removedFromMemory = if (level.useMemory) memoryStore.remove(blockId) else false
-          val removedFromDisk = if (level.useDisk) diskStore.remove(blockId) else false
-          val removedFromExternalBlockStore =
-            if (externalBlockStoreInitialized) externalBlockStore.remove(blockId) else false
-          if (!removedFromMemory && !removedFromDisk && !removedFromExternalBlockStore) {
-            logWarning(s"Block $blockId could not be removed as it was not found in either " +
-              "the disk, memory, or external block store")
-          }
-          blockInfo.remove(blockId)
-          val status = getCurrentBlockStatus(blockId, info)
-          if (tellMaster && info.tellMaster) {
-            reportBlockStatus(blockId, info, status)
-          }
-          Option(TaskContext.get()).foreach { tc =>
-            val metrics = tc.taskMetrics()
-            val lastUpdatedBlocks = metrics.updatedBlocks.getOrElse(Seq[(BlockId, BlockStatus)]())
-            metrics.updatedBlocks = Some(lastUpdatedBlocks ++ Seq((blockId, status)))
-          }
->>>>>>> fd2da7b9
         }
       } finally {
         pendingToRemove.remove(blockId)
@@ -1237,7 +1191,19 @@
     while (iterator.hasNext) {
       val entry = iterator.next()
       val (id, info, time) = (entry.getKey, entry.getValue.value, entry.getValue.timestamp)
-<<<<<<< HEAD
+      if (time < cleanupTime && shouldDrop(id) &&
+        pendingToRemove.putIfAbsent(id, currentTaskAttemptId) == 0L) {
+        try {
+          info.synchronized {
+            val level = info.level
+            if (level.useMemory) { memoryStore.remove(id) }
+            if (level.useDisk) { diskStore.remove(id) }
+            if (level.useOffHeap) { externalBlockStore.remove(id) }
+            iterator.remove()
+            logInfo(s"Dropped block $id")
+          }
+        } finally {
+          pendingToRemove.remove(id)
       if (time < cleanupTime && shouldDrop(id)) {
         pendingToRemove.put(id, currentTaskAttemptId)
         info.synchronized {
@@ -1248,21 +1214,6 @@
           if (level.useOffHeap) { externalBlockStore.remove(id) }
           iterator.remove()
           logInfo(s"Dropped block $id")
-=======
-      if (time < cleanupTime && shouldDrop(id) &&
-        pendingToRemove.putIfAbsent(id, currentTaskAttemptId) == 0L) {
-        try {
-          info.synchronized {
-            val level = info.level
-            if (level.useMemory) { memoryStore.remove(id) }
-            if (level.useDisk) { diskStore.remove(id) }
-            if (level.useOffHeap) { externalBlockStore.remove(id) }
-            iterator.remove()
-            logInfo(s"Dropped block $id")
-          }
-        } finally {
-          pendingToRemove.remove(id)
->>>>>>> fd2da7b9
         }
         val status = getCurrentBlockStatus(id, info)
         reportBlockStatus(id, info, status)
@@ -1274,13 +1225,32 @@
     Option(TaskContext.get()).map(_.taskAttemptId()).getOrElse(NON_TASK_WRITER)
   }
 
-<<<<<<< HEAD
-=======
   def getBlockInfo(blockId: BlockId): BlockInfo = {
     blockInfo.get(blockId).orNull
   }
 
->>>>>>> fd2da7b9
+  /**
+   * Release all lock held by the given task, clearing that task's pin bookkeeping
+   * structures and updating the global pin counts. This method should be called at the
+   * end of a task (either by a task completion handler or in `TaskRunner.run()`).
+   *
+   * @return the ids of blocks whose pins were released
+   */
+  def releaseAllLocksForTask(taskAttemptId: Long): ArrayBuffer[BlockId] = {
+    var selectLocks = ArrayBuffer[BlockId]()
+    pendingToRemove.entrySet().asScala.foreach { entry =>
+      if (entry.getValue == taskAttemptId) {
+        pendingToRemove.remove(entry.getKey)
+        selectLocks += entry.getKey
+      }
+    }
+    selectLocks
+  }
+
+  private def currentTaskAttemptId: Long = {
+    Option(TaskContext.get()).map(_.taskAttemptId()).getOrElse(NON_TASK_WRITER)
+  }
+
   /**
    * Release all lock held by the given task, clearing that task's pin bookkeeping
    * structures and updating the global pin counts. This method should be called at the
