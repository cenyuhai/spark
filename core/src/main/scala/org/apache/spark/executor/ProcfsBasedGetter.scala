--- conflicted
+++ resolved
@@ -14,7 +14,6 @@
  * See the License for the specific language governing permissions and
  * limitations under the License.
  */
-
 package org.apache.spark.executor
 
 import java.io.{BufferedReader, File, FileNotFoundException, FileReader, IOException}
@@ -33,64 +32,10 @@
     ret
   }
 
-<<<<<<< HEAD
-private[spark] object ProcfsBasedGetter extends Logging {
-  val PROCFS = "/proc"
-  val STAT_FILE = "stat"
-
-  val PAGE_SIZE = 4096
-
-  val INFO_REGEX = Pattern.compile(
-    "^([0-9-]+)\\s([^\\s]+)\\s[^\\s]\\s([0-9-]+)\\s([0-9-]+)\\s([0-9-]+)\\s" +
-    "([0-9-]+\\s){7}([0-9]+)\\s([0-9]+)\\s([0-9-]+\\s){7}([0-9]+)\\s([0-9]+)" +
-    "(\\s[0-9-]+){15}")
-
-  def getProcessRss(pid: Int): Long = {
-    var ret: Long = -1L
-    var in: BufferedReader = null
-    var fReader: FileReader = null
-    try {
-      val pidDir = new File(PROCFS, pid.toString)
-      fReader = new FileReader(new File(pidDir, STAT_FILE))
-      in = new BufferedReader(fReader)
-    }
-    catch {
-      case e: FileNotFoundException =>
-        return ret
-    }
-
-    try {
-      val info = in.readLine()
-      val m = INFO_REGEX.matcher(info)
-      if (m.find()) {
-        // Set (name) (ppid) (pgrpId) (session) (utime) (stime) (vsize) (rss)
-        ret = (m.group(11).toLong * PAGE_SIZE)
-      } else {
-        logWarning(s"Unexpected: procfs stat file is not in the expected format for pid: $pid, " +
-          s"info: $info")
-      }
-    }
-    catch {
-      case e: IOException =>
-        logWarning("Error reading the stream " + in)
-    } finally {
-      try {
-        fReader.close()
-        try {
-          in.close()
-        } catch { case e: IOException => logWarning("Error closing the stream " + in) }
-      } catch { case e: IOException => logWarning("Error closing the stream " + fReader) }
-    }
-
-    ret
-  }
-
-=======
   def getProcessRssSize(): Long = {
     processTree.updateProcessTree()
     var ret: Long = processTree.getRssMemorySize()
     logDebug(s"Excutor RssMemorySize: $ret")
     ret
   }
->>>>>>> 5dd38865
 }