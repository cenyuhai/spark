--- conflicted
+++ resolved
@@ -1,16 +1,8 @@
 package spark
 
-<<<<<<< HEAD
 import java.io.{ObjectOutputStream, IOException, EOFException, ObjectInputStream}
 import java.net.URL
-import java.util.concurrent.atomic.AtomicLong
-=======
-import java.io.EOFException
-import java.io.ObjectInputStream
-import java.net.URL
->>>>>>> 5e51b889
-import java.util.Random
-import java.util.Date
+import java.util.{Date, Random}
 import java.util.{HashMap => JHashMap}
 import java.util.concurrent.atomic.AtomicLong
 
@@ -83,7 +75,7 @@
 abstract class RDD[T: ClassManifest](
     @transient var sc: SparkContext,
     var dependencies_ : List[Dependency[_]]
-  ) extends Serializable {
+  ) extends Serializable with Logging {
 
 
   def this(@transient oneParent: RDD[_]) =
@@ -100,11 +92,6 @@
   /** How this RDD depends on any parent RDDs. */
   def dependencies: List[Dependency[_]] = dependencies_
 
-<<<<<<< HEAD
-=======
-  // Methods available on all RDDs:
-
->>>>>>> 5e51b889
   /** Record user function generating this RDD. */
   private[spark] val origin = Utils.getSparkCallSite
 
@@ -112,7 +99,6 @@
   val partitioner: Option[Partitioner] = None
 
   /** Optionally overridden by subclasses to specify placement preferences. */
-<<<<<<< HEAD
   def preferredLocations(split: Split): Seq[String] = {
     if (isCheckpointed) {
       checkpointRDD.preferredLocations(split)
@@ -120,11 +106,7 @@
       Nil
     }
   }
-  
-=======
-  def preferredLocations(split: Split): Seq[String] = Nil
-
->>>>>>> 5e51b889
+
   /** The [[spark.SparkContext]] that this RDD was created on. */
   def context = sc
 
@@ -136,30 +118,41 @@
   // Variables relating to persistence
   private var storageLevel: StorageLevel = StorageLevel.NONE
 
-<<<<<<< HEAD
   /** Returns the first parent RDD */
-  protected[spark] def firstParent[U: ClassManifest] = {
-    dependencies.head.rdd.asInstanceOf[RDD[U]]
-  }
+  protected[spark] def firstParent[U: ClassManifest] = dependencies.head.rdd.asInstanceOf[RDD[U]]
 
   /** Returns the `i` th parent RDD */
   protected[spark] def parent[U: ClassManifest](i: Int) = dependencies(i).rdd.asInstanceOf[RDD[U]]
 
-  // Variables relating to checkpointing
-  protected val isCheckpointable = true         // override to set this to false to avoid checkpointing an RDD
-
-  protected var shouldCheckpoint = false        // set to true when an RDD is marked for checkpointing
-  protected var isCheckpointInProgress = false  // set to true when checkpointing is in progress
-  protected[spark] var isCheckpointed = false          // set to true after checkpointing is completed
-
-  protected[spark] var checkpointFile: String = null   // set to the checkpoint file after checkpointing is completed
-  protected var checkpointRDD: RDD[T] = null    // set to the HadoopRDD of the checkpoint file
-  protected var checkpointRDDSplits: Seq[Split] = null  // set to the splits of the Hadoop RDD
-
-  // Methods available on all RDDs:
-
-=======
->>>>>>> 5e51b889
+  //////////////////////////////////////////////////////////////////////////////
+  // Checkpointing related variables
+  //////////////////////////////////////////////////////////////////////////////
+
+  // override to set this to false to avoid checkpointing an RDD
+  protected val isCheckpointable = true
+
+  // set to true when an RDD is marked for checkpointing
+  protected var shouldCheckpoint = false
+
+  // set to true when checkpointing is in progress
+  protected var isCheckpointInProgress = false
+
+  // set to true after checkpointing is completed
+  protected[spark] var isCheckpointed = false
+
+  // set to the checkpoint file after checkpointing is completed
+  protected[spark] var checkpointFile: String = null
+
+  // set to the HadoopRDD of the checkpoint file
+  protected var checkpointRDD: RDD[T] = null
+
+  // set to the splits of the Hadoop RDD
+  protected var checkpointRDDSplits: Seq[Split] = null
+
+  //////////////////////////////////////////////////////////////////////////////
+  // Methods available on all RDDs
+  //////////////////////////////////////////////////////////////////////////////
+
   /**
    * Set this RDD's storage level to persist its values across operations after the first time
    * it is computed. Can only be called once on each RDD.
@@ -183,7 +176,6 @@
   /** Get the RDD's current storage level, or StorageLevel.NONE if none is set. */
   def getStorageLevel = storageLevel
 
-<<<<<<< HEAD
   /**
    * Mark this RDD for checkpointing. The RDD will be saved to a file inside `checkpointDir`
    * (set using setCheckpointDir()) and all references to its parent RDDs will be removed.
@@ -216,10 +208,10 @@
   }
 
   /**
-   * Performs the checkpointing of this RDD by saving this . It is called by the DAGScheduler after a job
-   * using this RDD has completed (therefore the RDD has been materialized and
-   * potentially stored in memory). In case this RDD is not marked for checkpointing,
-   * doCheckpoint() is called recursively on the parent RDDs.
+   * Performs the checkpointing of this RDD by saving this . It is called by the DAGScheduler after
+   * a job using this RDD has completed (therefore the RDD has been materialized and potentially
+   * stored in memory). In case this RDD is not marked for checkpointing, doCheckpoint() is called
+   * recursively on the parent RDDs.
    */
   private[spark] def doCheckpoint() {
     val startCheckpoint = synchronized {
@@ -242,7 +234,8 @@
         rdd.shouldCheckpoint = false
         rdd.isCheckpointInProgress = false
         rdd.isCheckpointed = true
-        println("Done checkpointing RDD " + rdd.id + ", " + rdd + ", created RDD " + rdd.checkpointRDD.id + ", " + rdd.checkpointRDD)
+        logInfo("Done checkpointing RDD " + rdd.id + ", " + rdd + ", created RDD " +
+          rdd.checkpointRDD.id + ", " + rdd.checkpointRDD)
       }
     } else {
       // Recursively call doCheckpoint() to perform checkpointing on parent RDD if they are marked
@@ -251,54 +244,27 @@
   }
 
   /**
-   * Changes the dependencies of this RDD from its original parents to the new [[spark.rdd.HadoopRDD]]
-   * (`newRDD`) created from the checkpoint file. This method must ensure that all references
-   * to the original parent RDDs must be removed to enable the parent RDDs to be garbage
-   * collected. Subclasses of RDD may override this method for implementing their own changing
-   * logic. See [[spark.rdd.UnionRDD]] and [[spark.rdd.ShuffledRDD]] to get a better idea.
+   * Changes the dependencies of this RDD from its original parents to the new
+   * [[spark.rdd.HadoopRDD]] (`newRDD`) created from the checkpoint file. This method must ensure
+   * that all references to the original parent RDDs must be removed to enable the parent RDDs to
+   * be garbage collected. Subclasses of RDD may override this method for implementing their own
+   * changing logic. See [[spark.rdd.UnionRDD]] and [[spark.rdd.ShuffledRDD]] to get a better idea.
    */
   protected def changeDependencies(newRDD: RDD[_]) {
     dependencies_ = List(new OneToOneDependency(newRDD))
   }
 
-=======
-  private[spark] def checkpoint(level: StorageLevel = StorageLevel.MEMORY_AND_DISK_2): RDD[T] = {
-    if (!level.useDisk && level.replication < 2) {
-      throw new Exception("Cannot checkpoint without using disk or replication (level requested was " + level + ")")
-    }
-
-    // This is a hack. Ideally this should re-use the code used by the CacheTracker
-    // to generate the key.
-    def getSplitKey(split: Split) = "rdd_%d_%d".format(this.id, split.index)
-
-    persist(level)
-    sc.runJob(this, (iter: Iterator[T]) => {} )
-
-    val p = this.partitioner
-
-    new BlockRDD[T](sc, splits.map(getSplitKey).toArray) {
-      override val partitioner = p
-    }
-  }
-
->>>>>>> 5e51b889
   /**
    * Internal method to this RDD; will read from cache if applicable, or otherwise compute it.
    * This should ''not'' be called by users directly, but is available for implementors of custom
    * subclasses of RDD.
    */
-<<<<<<< HEAD
-  final def iterator(split: Split): Iterator[T] = {
+  final def iterator(split: Split, context: TaskContext): Iterator[T] = {
     if (isCheckpointed) {
       // ASSUMPTION: Checkpoint Hadoop RDD will have same number of splits as original
-      checkpointRDD.iterator(checkpointRDDSplits(split.index))
+      checkpointRDD.iterator(checkpointRDDSplits(split.index), context)
     } else if (storageLevel != StorageLevel.NONE) {
-      SparkEnv.get.cacheTracker.getOrCompute[T](this, split, storageLevel)
-=======
-  final def iterator(split: Split, context: TaskContext): Iterator[T] = {
-    if (storageLevel != StorageLevel.NONE) {
       SparkEnv.get.cacheTracker.getOrCompute[T](this, split, context, storageLevel)
->>>>>>> 5e51b889
     } else {
       compute(split, context)
     }
