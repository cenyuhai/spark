--- conflicted
+++ resolved
@@ -63,11 +63,7 @@
             operation.getOperationLog.writeOperationLog(
               s"CompletedTasks: ${jobInfo.numCompletedTasks}, "
                 + s"SkippedTasks: ${jobInfo.numSkippedTasks}, "
-<<<<<<< HEAD
-                + s"TotalTasks: ${jobInfo.numTasks}")
-=======
                 + s"TotalTasks: ${jobInfo.numTasks} ")
->>>>>>> c5245af8
           }
         })
     }
