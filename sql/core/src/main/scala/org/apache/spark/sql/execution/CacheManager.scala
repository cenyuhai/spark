--- conflicted
+++ resolved
@@ -169,19 +169,12 @@
 
   /** Replaces segments of the given logical plan with cached versions where possible. */
   def useCachedData(plan: LogicalPlan): LogicalPlan = {
-    val newPlan = plan transformDown {
+    plan transformDown {
       case currentFragment =>
         lookupCachedData(currentFragment)
           .map(_.cachedRepresentation.withOutput(currentFragment.output))
           .getOrElse(currentFragment)
     }
-<<<<<<< HEAD
-    newPlan transformAllExpressions {
-      case s: SubqueryExpression => s.withNewPlan(useCachedData(s.plan))
-    }
-  }
-=======
->>>>>>> af8bf218
 
     newPlan transformAllExpressions {
       case s: SubqueryExpression => s.withNewPlan(useCachedData(s.plan))
