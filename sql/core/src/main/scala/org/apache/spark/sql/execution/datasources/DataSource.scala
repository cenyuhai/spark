--- conflicted
+++ resolved
@@ -413,13 +413,6 @@
     relation
   }
 
-<<<<<<< HEAD
-  /** Writes the given [[DataFrame]] out to this [[DataSource]]. */
-  def write(
-      mode: SaveMode,
-      data: DataFrame,
-      isForWriteOnly: Boolean = false): Option[BaseRelation] = {
-=======
   /**
    * Writes the given [[DataFrame]] out in this [[FileFormat]].
    */
@@ -496,24 +489,16 @@
    * the following reading.
    */
   def writeAndRead(mode: SaveMode, data: DataFrame): BaseRelation = {
->>>>>>> 8daf10e3
     if (data.schema.map(_.dataType).exists(_.isInstanceOf[CalendarIntervalType])) {
       throw new AnalysisException("Cannot save interval data type into external storage.")
     }
 
     providingClass.newInstance() match {
       case dataSource: CreatableRelationProvider =>
-        Some(dataSource.createRelation(sparkSession.sqlContext, mode, caseInsensitiveOptions, data))
+        dataSource.createRelation(sparkSession.sqlContext, mode, caseInsensitiveOptions, data)
       case format: FileFormat =>
         writeInFileFormat(format, mode, data)
         // Replace the schema with that of the DataFrame we just wrote out to avoid re-inferring it.
-<<<<<<< HEAD
-        if (isForWriteOnly && !sparkSession.sessionState.conf.freshSchemaAfterWrite) {
-          None
-        } else {
-          Some(copy(userSpecifiedSchema = Some(data.schema.asNullable)).resolveRelation())
-        }
-=======
         copy(userSpecifiedSchema = Some(data.schema.asNullable)).resolveRelation()
       case _ =>
         sys.error(s"${providingClass.getCanonicalName} does not allow create table as select.")
@@ -527,7 +512,6 @@
     if (data.schema.map(_.dataType).exists(_.isInstanceOf[CalendarIntervalType])) {
       throw new AnalysisException("Cannot save interval data type into external storage.")
     }
->>>>>>> 8daf10e3
 
     providingClass.newInstance() match {
       case dataSource: CreatableRelationProvider =>
