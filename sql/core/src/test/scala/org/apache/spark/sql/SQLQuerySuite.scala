--- conflicted
+++ resolved
@@ -1757,13 +1757,9 @@
     val e3 = intercept[AnalysisException] {
       sql("select * from json.invalid_file")
     }
-<<<<<<< HEAD
-    assert(e3.message.contains("No input paths specified"))
-=======
     assert(
       e3.message.contains("invalid_file does not exist") ||
       e3.message.contains("No input paths specified in job"))
->>>>>>> 412b0e89
   }
 
   test("SortMergeJoin returns wrong results when using UnsafeRows") {
